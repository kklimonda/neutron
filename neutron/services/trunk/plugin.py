# All Rights Reserved.
#
#    Licensed under the Apache License, Version 2.0 (the "License"); you may
#    not use this file except in compliance with the License. You may obtain
#    a copy of the License at
#
#         http://www.apache.org/licenses/LICENSE-2.0
#
#    Unless required by applicable law or agreed to in writing, software
#    distributed under the License is distributed on an "AS IS" BASIS, WITHOUT
#    WARRANTIES OR CONDITIONS OF ANY KIND, either express or implied. See the
#    License for the specific language governing permissions and limitations
#    under the License.

import copy

from oslo_log import log as logging
from oslo_utils import uuidutils

from neutron.api.v2 import attributes
from neutron.callbacks import events
from neutron.callbacks import registry
from neutron.callbacks import resources
from neutron.db import api as db_api
from neutron.db import common_db_mixin
from neutron.db import db_base_plugin_common
from neutron.db import db_base_plugin_v2
from neutron.objects import base as objects_base
from neutron.objects import trunk as trunk_objects
from neutron.services import service_base
from neutron.services.trunk import callbacks
from neutron.services.trunk import constants
from neutron.services.trunk import drivers
from neutron.services.trunk import exceptions as trunk_exc
from neutron.services.trunk import rules

LOG = logging.getLogger(__name__)


def _extend_port_trunk_details(core_plugin, port_res, port_db):
    """Add trunk details to a port."""
    if port_db.trunk_port:
        subports = [{'segmentation_id': x.segmentation_id,
                     'segmentation_type': x.segmentation_type,
                     'port_id': x.port_id}
                    for x in port_db.trunk_port.sub_ports]
        trunk_details = {'trunk_id': port_db.trunk_port.id,
                         'sub_ports': subports}
        port_res['trunk_details'] = trunk_details

    return port_res


class TrunkPlugin(service_base.ServicePluginBase,
                  common_db_mixin.CommonDbMixin):

    supported_extension_aliases = ["trunk", "trunk-details"]

    __native_pagination_support = True
    __native_sorting_support = True

    def __init__(self):
        db_base_plugin_v2.NeutronDbPluginV2.register_dict_extend_funcs(
            attributes.PORTS, [_extend_port_trunk_details])
<<<<<<< HEAD
        self._segmentation_types = {}
=======
        self._rpc_backend = None
        self._drivers = []
        self._segmentation_types = {}
        self._interfaces = set()
        self._agent_types = set()
        drivers.register()
>>>>>>> e5e435b0
        registry.subscribe(rules.enforce_port_deletion_rules,
                           resources.PORT, events.BEFORE_DELETE)
        registry.notify(constants.TRUNK_PLUGIN, events.AFTER_INIT, self)
        for driver in self._drivers:
            LOG.debug('Trunk plugin loaded with driver %s', driver.name)
        self.check_compatibility()

    def check_compatibility(self):
        """Fail to load if no compatible driver is found."""
        if not any([driver.is_loaded for driver in self._drivers]):
            raise trunk_exc.IncompatibleTrunkPluginConfiguration()

    def set_rpc_backend(self, backend):
        self._rpc_backend = backend

    def is_rpc_enabled(self):
        return self._rpc_backend is not None

    def register_driver(self, driver):
        """Register driver with trunk plugin."""
        if driver.agent_type:
            self._agent_types.add(driver.agent_type)
        self._interfaces = self._interfaces | set(driver.interfaces)
        self._drivers.append(driver)

    @property
    def registered_drivers(self):
        """The registered drivers."""
        return self._drivers

    @property
    def supported_interfaces(self):
        """A set of supported interfaces."""
        return self._interfaces

    @property
    def supported_agent_types(self):
        """A set of supported agent types."""
        return self._agent_types

    def add_segmentation_type(self, segmentation_type, id_validator):
        self._segmentation_types[segmentation_type] = id_validator
        LOG.debug('Added support for segmentation type %s', segmentation_type)

    def validate(self, context, trunk):
        """Return a valid trunk or raises an error if unable to do so."""
        trunk_details = trunk

        trunk_validator = rules.TrunkPortValidator(trunk['port_id'])
        trunk_details['port_id'] = trunk_validator.validate(context)

        subports_validator = rules.SubPortsValidator(
            self._segmentation_types, trunk['sub_ports'], trunk['port_id'])
        trunk_details['sub_ports'] = subports_validator.validate(context)
        return trunk_details

    def get_plugin_description(self):
        return "Trunk port service plugin"

    @classmethod
    def get_plugin_type(cls):
        return "trunk"

    @db_base_plugin_common.filter_fields
    @db_base_plugin_common.convert_result_to_dict
    def get_trunk(self, context, trunk_id, fields=None):
        """Return information for the specified trunk."""
        return self._get_trunk(context, trunk_id)

    @db_base_plugin_common.filter_fields
    @db_base_plugin_common.convert_result_to_dict
    def get_trunks(self, context, filters=None, fields=None,
                   sorts=None, limit=None, marker=None, page_reverse=False):
        """Return information for available trunks."""
        filters = filters or {}
        pager = objects_base.Pager(sorts=sorts, limit=limit,
                                   page_reverse=page_reverse, marker=marker)
        return trunk_objects.Trunk.get_objects(context, _pager=pager,
                                               **filters)

    @db_base_plugin_common.convert_result_to_dict
    def create_trunk(self, context, trunk):
        """Create a trunk."""
        trunk = self.validate(context, trunk['trunk'])
        sub_ports = [trunk_objects.SubPort(
                         context=context,
                         port_id=p['port_id'],
                         segmentation_id=p['segmentation_id'],
                         segmentation_type=p['segmentation_type'])
                     for p in trunk['sub_ports']]
        admin_state_up = trunk.get('admin_state_up', True)
<<<<<<< HEAD
=======
        # NOTE(status_police): a trunk is created in PENDING status. Depending
        # on the nature of the create request, a driver may set the status
        # immediately to ACTIVE if no physical provisioning is required.
        # Otherwise a transition to BUILD (or ERROR) should be expected
        # depending on how the driver reacts. PRECOMMIT failures prevent the
        # trunk from being created altogether.
>>>>>>> e5e435b0
        trunk_obj = trunk_objects.Trunk(context=context,
                                        admin_state_up=admin_state_up,
                                        id=uuidutils.generate_uuid(),
                                        name=trunk.get('name', ""),
                                        tenant_id=trunk['tenant_id'],
                                        port_id=trunk['port_id'],
                                        status=constants.PENDING_STATUS,
                                        sub_ports=sub_ports)
        with db_api.autonested_transaction(context.session):
            trunk_obj.create()
            payload = callbacks.TrunkPayload(context, trunk_obj.id,
                                             current_trunk=trunk_obj)
            registry.notify(
                constants.TRUNK, events.PRECOMMIT_CREATE, self,
                payload=payload)
        registry.notify(
            constants.TRUNK, events.AFTER_CREATE, self, payload=payload)
        return trunk_obj

    @db_base_plugin_common.convert_result_to_dict
    def update_trunk(self, context, trunk_id, trunk):
        """Update information for the specified trunk."""
        trunk_data = trunk['trunk']
        with db_api.autonested_transaction(context.session):
            trunk_obj = self._get_trunk(context, trunk_id)
            original_trunk = copy.deepcopy(trunk_obj)
<<<<<<< HEAD
=======
            # NOTE(status_police): a trunk status should not change during an
            # update_trunk(), even in face of PRECOMMIT failures. This is
            # because only name and admin_state_up are being affected, and
            # these are DB properties only.
>>>>>>> e5e435b0
            trunk_obj.update_fields(trunk_data, reset_changes=True)
            trunk_obj.update()
            payload = callbacks.TrunkPayload(context, trunk_id,
                                             original_trunk=original_trunk,
                                             current_trunk=trunk_obj)
            registry.notify(constants.TRUNK, events.PRECOMMIT_UPDATE, self,
                            payload=payload)
        registry.notify(constants.TRUNK, events.AFTER_UPDATE, self,
                        payload=payload)
        return trunk_obj

    def delete_trunk(self, context, trunk_id):
        """Delete the specified trunk."""
        with db_api.autonested_transaction(context.session):
            trunk = self._get_trunk(context, trunk_id)
            rules.trunk_can_be_managed(context, trunk)
            trunk_port_validator = rules.TrunkPortValidator(trunk.port_id)
            if not trunk_port_validator.is_bound(context):
<<<<<<< HEAD
=======
                # NOTE(status_police): when a trunk is deleted, the logical
                # object disappears from the datastore, therefore there is no
                # status transition involved. If PRECOMMIT failures occur,
                # the trunk remains in the status where it was.
>>>>>>> e5e435b0
                trunk.delete()
                payload = callbacks.TrunkPayload(context, trunk_id,
                                                 original_trunk=trunk)
                registry.notify(constants.TRUNK, events.PRECOMMIT_DELETE, self,
                                payload=payload)
            else:
                raise trunk_exc.TrunkInUse(trunk_id=trunk_id)
        registry.notify(constants.TRUNK, events.AFTER_DELETE, self,
                        payload=payload)

    @db_base_plugin_common.convert_result_to_dict
    def add_subports(self, context, trunk_id, subports):
        """Add one or more subports to trunk."""
        # Check for basic validation since the request body here is not
        # automatically validated by the API layer.
        subports = subports['sub_ports']
        subports_validator = rules.SubPortsValidator(
            self._segmentation_types, subports)
        subports = subports_validator.validate(context, basic_validation=True)
        added_subports = []

        with db_api.autonested_transaction(context.session):
            trunk = self._get_trunk(context, trunk_id)
<<<<<<< HEAD
            original_trunk = copy.deepcopy(trunk)
            rules.trunk_can_be_managed(context, trunk)
=======
            rules.trunk_can_be_managed(context, trunk)
            original_trunk = copy.deepcopy(trunk)
            # NOTE(status_police): the trunk status should transition to
            # PENDING (and consequently to BUILD and finally in ACTIVE
            # or ERROR), only if it is not in ERROR status already. A user
            # should attempt to resolve the ERROR condition before adding
            # more subports to the trunk. Should a trunk be in PENDING or
            # BUILD state (e.g. when dealing with multiple concurrent
            # requests), the status is still forced to PENDING and thus
            # can potentially overwrite an interleaving state change to
            # ACTIVE. Eventually the driver should bring the status back
            # to ACTIVE or ERROR.
            if trunk.status == constants.ERROR_STATUS:
                raise trunk_exc.TrunkInErrorState(trunk_id=trunk_id)
            else:
                trunk.status = constants.PENDING_STATUS
                trunk.update()

>>>>>>> e5e435b0
            for subport in subports:
                obj = trunk_objects.SubPort(
                               context=context,
                               trunk_id=trunk_id,
                               port_id=subport['port_id'],
                               segmentation_type=subport['segmentation_type'],
                               segmentation_id=subport['segmentation_id'])
                obj.create()
                trunk['sub_ports'].append(obj)
                added_subports.append(obj)
            payload = callbacks.TrunkPayload(context, trunk_id,
                                             current_trunk=trunk,
                                             original_trunk=original_trunk,
                                             subports=added_subports)
            if added_subports:
                registry.notify(constants.SUBPORTS, events.PRECOMMIT_CREATE,
                                self, payload=payload)
        if added_subports:
            registry.notify(
                constants.SUBPORTS, events.AFTER_CREATE, self, payload=payload)
        return trunk

    @db_base_plugin_common.convert_result_to_dict
    def remove_subports(self, context, trunk_id, subports):
        """Remove one or more subports from trunk."""
        subports = subports['sub_ports']
        with db_api.autonested_transaction(context.session):
            trunk = self._get_trunk(context, trunk_id)
            original_trunk = copy.deepcopy(trunk)
            rules.trunk_can_be_managed(context, trunk)

            subports_validator = rules.SubPortsValidator(
                self._segmentation_types, subports)
            # the subports are being removed, therefore we do not need to
            # enforce any specific trunk rules, other than basic validation
            # of the request body.
            subports = subports_validator.validate(
                context, basic_validation=True,
                trunk_validation=False)

            current_subports = {p.port_id: p for p in trunk.sub_ports}
            removed_subports = []

            for subport in subports:
                subport_obj = current_subports.pop(subport['port_id'], None)

                if not subport_obj:
                    raise trunk_exc.SubPortNotFound(trunk_id=trunk_id,
                                                    port_id=subport['port_id'])
                subport_obj.delete()
                removed_subports.append(subport_obj)

            del trunk.sub_ports[:]
            trunk.sub_ports.extend(current_subports.values())
<<<<<<< HEAD
=======
            # NOTE(status_police): the trunk status should transition to
            # PENDING irrespective of the status in which it is in to allow
            # the user to resolve potential conflicts due to prior add_subports
            # operations.
            # Should a trunk be in PENDING or BUILD state (e.g. when dealing
            # with multiple concurrent requests), the status is still forced
            # to PENDING. See add_subports() for more details.
            trunk.status = constants.PENDING_STATUS
            trunk.update()
>>>>>>> e5e435b0
            payload = callbacks.TrunkPayload(context, trunk_id,
                                             current_trunk=trunk,
                                             original_trunk=original_trunk,
                                             subports=removed_subports)
            if removed_subports:
                registry.notify(constants.SUBPORTS, events.PRECOMMIT_DELETE,
                                self, payload=payload)
        if removed_subports:
            registry.notify(
                constants.SUBPORTS, events.AFTER_DELETE, self, payload=payload)
        return trunk

    @db_base_plugin_common.filter_fields
    def get_subports(self, context, trunk_id, fields=None):
        """Return subports for the specified trunk."""
        trunk = self.get_trunk(context, trunk_id)
        return {'sub_ports': trunk['sub_ports']}

    def _get_trunk(self, context, trunk_id):
        """Return the trunk object or raise if not found."""
        obj = trunk_objects.Trunk.get_object(context, id=trunk_id)
        if obj is None:
            raise trunk_exc.TrunkNotFound(trunk_id=trunk_id)

        return obj<|MERGE_RESOLUTION|>--- conflicted
+++ resolved
@@ -62,16 +62,12 @@
     def __init__(self):
         db_base_plugin_v2.NeutronDbPluginV2.register_dict_extend_funcs(
             attributes.PORTS, [_extend_port_trunk_details])
-<<<<<<< HEAD
-        self._segmentation_types = {}
-=======
         self._rpc_backend = None
         self._drivers = []
         self._segmentation_types = {}
         self._interfaces = set()
         self._agent_types = set()
         drivers.register()
->>>>>>> e5e435b0
         registry.subscribe(rules.enforce_port_deletion_rules,
                            resources.PORT, events.BEFORE_DELETE)
         registry.notify(constants.TRUNK_PLUGIN, events.AFTER_INIT, self)
@@ -163,15 +159,12 @@
                          segmentation_type=p['segmentation_type'])
                      for p in trunk['sub_ports']]
         admin_state_up = trunk.get('admin_state_up', True)
-<<<<<<< HEAD
-=======
         # NOTE(status_police): a trunk is created in PENDING status. Depending
         # on the nature of the create request, a driver may set the status
         # immediately to ACTIVE if no physical provisioning is required.
         # Otherwise a transition to BUILD (or ERROR) should be expected
         # depending on how the driver reacts. PRECOMMIT failures prevent the
         # trunk from being created altogether.
->>>>>>> e5e435b0
         trunk_obj = trunk_objects.Trunk(context=context,
                                         admin_state_up=admin_state_up,
                                         id=uuidutils.generate_uuid(),
@@ -198,13 +191,10 @@
         with db_api.autonested_transaction(context.session):
             trunk_obj = self._get_trunk(context, trunk_id)
             original_trunk = copy.deepcopy(trunk_obj)
-<<<<<<< HEAD
-=======
             # NOTE(status_police): a trunk status should not change during an
             # update_trunk(), even in face of PRECOMMIT failures. This is
             # because only name and admin_state_up are being affected, and
             # these are DB properties only.
->>>>>>> e5e435b0
             trunk_obj.update_fields(trunk_data, reset_changes=True)
             trunk_obj.update()
             payload = callbacks.TrunkPayload(context, trunk_id,
@@ -223,13 +213,10 @@
             rules.trunk_can_be_managed(context, trunk)
             trunk_port_validator = rules.TrunkPortValidator(trunk.port_id)
             if not trunk_port_validator.is_bound(context):
-<<<<<<< HEAD
-=======
                 # NOTE(status_police): when a trunk is deleted, the logical
                 # object disappears from the datastore, therefore there is no
                 # status transition involved. If PRECOMMIT failures occur,
                 # the trunk remains in the status where it was.
->>>>>>> e5e435b0
                 trunk.delete()
                 payload = callbacks.TrunkPayload(context, trunk_id,
                                                  original_trunk=trunk)
@@ -253,10 +240,6 @@
 
         with db_api.autonested_transaction(context.session):
             trunk = self._get_trunk(context, trunk_id)
-<<<<<<< HEAD
-            original_trunk = copy.deepcopy(trunk)
-            rules.trunk_can_be_managed(context, trunk)
-=======
             rules.trunk_can_be_managed(context, trunk)
             original_trunk = copy.deepcopy(trunk)
             # NOTE(status_police): the trunk status should transition to
@@ -275,7 +258,6 @@
                 trunk.status = constants.PENDING_STATUS
                 trunk.update()
 
->>>>>>> e5e435b0
             for subport in subports:
                 obj = trunk_objects.SubPort(
                                context=context,
@@ -330,8 +312,6 @@
 
             del trunk.sub_ports[:]
             trunk.sub_ports.extend(current_subports.values())
-<<<<<<< HEAD
-=======
             # NOTE(status_police): the trunk status should transition to
             # PENDING irrespective of the status in which it is in to allow
             # the user to resolve potential conflicts due to prior add_subports
@@ -341,7 +321,6 @@
             # to PENDING. See add_subports() for more details.
             trunk.status = constants.PENDING_STATUS
             trunk.update()
->>>>>>> e5e435b0
             payload = callbacks.TrunkPayload(context, trunk_id,
                                              current_trunk=trunk,
                                              original_trunk=original_trunk,
