# All Rights Reserved.
#
#    Licensed under the Apache License, Version 2.0 (the "License"); you may
#    not use this file except in compliance with the License. You may obtain
#    a copy of the License at
#
#         http://www.apache.org/licenses/LICENSE-2.0
#
#    Unless required by applicable law or agreed to in writing, software
#    distributed under the License is distributed on an "AS IS" BASIS, WITHOUT
#    WARRANTIES OR CONDITIONS OF ANY KIND, either express or implied. See the
#    License for the specific language governing permissions and limitations
#    under the License.

from neutron_lib.api import converters
<<<<<<< HEAD
from neutron_lib import constants as n_const
=======
from neutron_lib.api import validators
>>>>>>> e5e435b0
from neutron_lib import exceptions as n_exc

from neutron._i18n import _
from neutron.extensions import portbindings
from neutron import manager
from neutron.objects import trunk as trunk_objects
from neutron.services.trunk import exceptions as trunk_exc
from neutron.services.trunk import utils


# This layer is introduced for keeping business logic and
# data persistence decoupled.


def trunk_can_be_managed(context, trunk):
    """Validate that the trunk can be managed."""
    if not trunk.admin_state_up:
        raise trunk_exc.TrunkDisabled(trunk_id=trunk.id)


def enforce_port_deletion_rules(resource, event, trigger, **kwargs):
    """Prohibit the deletion of a port that's used in a trunk."""
    # NOTE: the ML2 plugin properly catches these exceptions when raised, but
    # non-ML2 plugins might not. To address this we should move the callback
    # registry notification emitted in the ML2 plugin's delete_port() higher
    # up in the plugin hierarchy.
    context = kwargs['context']
    port_id = kwargs['port_id']
    subport_obj = trunk_objects.SubPort.get_object(context, port_id=port_id)
    if subport_obj:
        raise trunk_exc.PortInUseAsSubPort(port_id=port_id,
                                           trunk_id=subport_obj.trunk_id)
    trunk_obj = trunk_objects.Trunk.get_object(context, port_id=port_id)
    if trunk_obj:
        raise trunk_exc.PortInUseAsTrunkParent(port_id=port_id,
                                               trunk_id=trunk_obj.id)


class TrunkPortValidator(object):

    def __init__(self, port_id):
        self.port_id = port_id
        self._port = None

    def validate(self, context):
        """Validate that the port can be used in a trunk."""
        # TODO(tidwellr): there is a chance of a race between the
        # time these checks are performed and the time the trunk
        # creation is executed. To be revisited, if it bites.

        # Validate that the given port_id is not used by a subport.
        subports = trunk_objects.SubPort.get_objects(
            context, port_id=self.port_id)
        if subports:
            raise trunk_exc.TrunkPortInUse(port_id=self.port_id)

        # Validate that the given port_id is not used by a trunk.
        trunks = trunk_objects.Trunk.get_objects(context, port_id=self.port_id)
        if trunks:
            raise trunk_exc.ParentPortInUse(port_id=self.port_id)

        if not self.can_be_trunked(context):
            raise trunk_exc.ParentPortInUse(port_id=self.port_id)

        return self.port_id

    def is_bound(self, context):
        """Return true if the port is bound, false otherwise."""
        # Validate that the given port_id does not have a port binding.
        core_plugin = manager.NeutronManager.get_plugin()
        self._port = core_plugin.get_port(context, self.port_id)
        return bool(self._port.get(portbindings.HOST_ID))

    def can_be_trunked(self, context):
        """"Return true if a port can be trunked."""
        if not self.is_bound(context):
            # An unbound port can be trunked, always.
            return True

        trunk_plugin = manager.NeutronManager.get_service_plugins()['trunk']
        vif_type = self._port.get(portbindings.VIF_TYPE)
        binding_host = self._port.get(portbindings.HOST_ID)

        # Determine the driver that will be in charge of the trunk: this
        # can be determined based on the vif type, whether or not the
        # driver is agent-based, and whether the host is running the agent
        # associated to the driver itself.
        drivers = [
            driver for driver in trunk_plugin.registered_drivers
            if utils.is_driver_compatible(
                context, driver, vif_type, binding_host)
        ]
        if len(drivers) > 1:
            raise trunk_exc.TrunkPluginDriverConflict()
        elif len(drivers) == 1:
            return drivers[0].can_trunk_bound_port
        else:
            return False


class SubPortsValidator(object):

    def __init__(self, segmentation_types, subports, trunk_port_id=None):
        self._segmentation_types = segmentation_types
        self.subports = subports
        self.trunk_port_id = trunk_port_id

    def validate(self, context,
                 basic_validation=False, trunk_validation=True):
        """Validate that subports can be used in a trunk."""
        # Perform basic validation on subports, in case subports
        # are not automatically screened by the API layer.
        if basic_validation:
            msg = validators.validate_subports(self.subports)
            if msg:
                raise n_exc.InvalidInput(error_message=msg)
        if trunk_validation:
            return [self._validate(context, s) for s in self.subports]
        else:
            return self.subports

    def _validate(self, context, subport):
        # Check that the subport doesn't reference the same port_id as a
        # trunk we may be in the middle of trying to create, in other words
        # make the validation idiot proof.
        if subport['port_id'] == self.trunk_port_id:
            raise trunk_exc.ParentPortInUse(port_id=subport['port_id'])

        # If the segmentation details are missing, we will need to
        # figure out defaults when the time comes to support Ironic.
        # We can reasonably expect segmentation details to be provided
        # in all other cases for now.
        try:
            segmentation_type = subport["segmentation_type"]
            segmentation_id = (
                converters.convert_to_int(subport["segmentation_id"]))
        except KeyError:
            msg = _("Invalid subport details '%s': missing segmentation "
                    "information. Must specify both segmentation_id and "
                    "segmentation_type") % subport
            raise n_exc.InvalidInput(error_message=msg)
        except n_exc.InvalidInput:
            msg = _("Invalid subport details: segmentation_id '%s' is "
                    "not an integer") % subport["segmentation_id"]
            raise n_exc.InvalidInput(error_message=msg)

        if segmentation_type not in self._segmentation_types:
            msg = _("Unknown segmentation_type '%s'") % segmentation_type
            raise n_exc.InvalidInput(error_message=msg)

        if not self._segmentation_types[segmentation_type](segmentation_id):
            msg = _("Segmentation ID '%s' is not in range") % segmentation_id
            raise n_exc.InvalidInput(error_message=msg)

        trunk_validator = TrunkPortValidator(subport['port_id'])
        trunk_validator.validate(context)
        return subport<|MERGE_RESOLUTION|>--- conflicted
+++ resolved
@@ -13,11 +13,7 @@
 #    under the License.
 
 from neutron_lib.api import converters
-<<<<<<< HEAD
-from neutron_lib import constants as n_const
-=======
 from neutron_lib.api import validators
->>>>>>> e5e435b0
 from neutron_lib import exceptions as n_exc
 
 from neutron._i18n import _
