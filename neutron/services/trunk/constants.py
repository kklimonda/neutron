--- conflicted
+++ resolved
@@ -12,10 +12,6 @@
 #    License for the specific language governing permissions and limitations
 #    under the License.
 
-<<<<<<< HEAD
-ACTIVE_STATUS = 'ACTIVE'
-
-=======
 
 # Valid trunk statuses
 
@@ -62,7 +58,6 @@
 
 
 # String literals for identifying trunk resources
->>>>>>> e5e435b0
 PARENT_PORT = 'parent_port'
 SUBPORTS = 'subports'
 TRUNK = 'trunk'
