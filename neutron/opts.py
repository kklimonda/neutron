--- conflicted
+++ resolved
@@ -32,12 +32,9 @@
 import neutron.conf.agent.l3.config
 import neutron.conf.agent.ovs_conf
 import neutron.conf.common
-<<<<<<< HEAD
-=======
 import neutron.conf.extensions.allowedaddresspairs
 import neutron.conf.plugins.ml2.drivers.agent
 import neutron.conf.plugins.ml2.drivers.linuxbridge
->>>>>>> e5e435b0
 import neutron.conf.quota
 import neutron.conf.service
 import neutron.conf.services.metering_agent
@@ -138,11 +135,7 @@
          itertools.chain(
              neutron.conf.common.core_cli_opts,
              neutron.conf.common.core_opts,
-<<<<<<< HEAD
-             neutron.wsgi.socket_opts,
-=======
              neutron.conf.wsgi.socket_opts,
->>>>>>> e5e435b0
              neutron.conf.service.service_opts)
          ),
         (neutron.conf.common.NOVA_CONF_SECTION,
