# Copyright 2012 VMware, Inc.
# All rights reserved.
#
#    Licensed under the Apache License, Version 2.0 (the "License"); you may
#    not use this file except in compliance with the License. You may obtain
#    a copy of the License at
#
#         http://www.apache.org/licenses/LICENSE-2.0
#
#    Unless required by applicable law or agreed to in writing, software
#    distributed under the License is distributed on an "AS IS" BASIS, WITHOUT
#    WARRANTIES OR CONDITIONS OF ANY KIND, either express or implied. See the
#    License for the specific language governing permissions and limitations
#    under the License.
#

import contextlib
import copy

import mock
import netaddr
from neutron_lib import constants as l3_constants
from neutron_lib import exceptions as n_exc
from oslo_config import cfg
from oslo_utils import importutils
from oslo_utils import uuidutils
from sqlalchemy import orm
from webob import exc

from neutron.api.rpc.agentnotifiers import l3_rpc_agent_api
from neutron.api.rpc.handlers import l3_rpc
from neutron.api.v2 import attributes
from neutron.callbacks import events
from neutron.callbacks import exceptions
from neutron.callbacks import registry
from neutron.callbacks import resources
from neutron.common import constants as n_const
from neutron import context
from neutron.db import common_db_mixin
from neutron.db import db_base_plugin_v2
from neutron.db import dns_db
from neutron.db import external_net_db
from neutron.db import l3_agentschedulers_db
from neutron.db import l3_attrs_db
from neutron.db import l3_db
from neutron.db import l3_dvr_db
from neutron.db import l3_dvrscheduler_db
from neutron.db import models_v2
from neutron.extensions import external_net
from neutron.extensions import l3
from neutron.extensions import portbindings
from neutron import manager
from neutron.plugins.common import constants as service_constants
from neutron.tests import base
from neutron.tests.common import helpers
from neutron.tests import fake_notifier
from neutron.tests.unit.api import test_extensions
from neutron.tests.unit.api.v2 import test_base
from neutron.tests.unit.db import test_db_base_plugin_v2
from neutron.tests.unit.extensions import base as test_extensions_base
from neutron.tests.unit.extensions import test_agent
from neutron.tests.unit.plugins.ml2 import base as ml2_base


_uuid = uuidutils.generate_uuid
_get_path = test_base._get_path


DEVICE_OWNER_COMPUTE = l3_constants.DEVICE_OWNER_COMPUTE_PREFIX + 'fake'


class L3TestExtensionManager(object):

    def get_resources(self):
        # Add the resources to the global attribute map
        # This is done here as the setup process won't
        # initialize the main API router which extends
        # the global attribute map
        attributes.RESOURCE_ATTRIBUTE_MAP.update(
            l3.RESOURCE_ATTRIBUTE_MAP)
        return l3.L3.get_resources()

    def get_actions(self):
        return []

    def get_request_extensions(self):
        return []


class L3NatExtensionTestCase(test_extensions_base.ExtensionTestCase):
    fmt = 'json'

    def setUp(self):
        super(L3NatExtensionTestCase, self).setUp()
        self._setUpExtension(
            'neutron.extensions.l3.RouterPluginBase', None,
            l3.RESOURCE_ATTRIBUTE_MAP, l3.L3, '',
            allow_pagination=True, allow_sorting=True,
            supported_extension_aliases=['router'],
            use_quota=True)

    def test_router_create(self):
        router_id = _uuid()
        data = {'router': {'name': 'router1', 'admin_state_up': True,
                           'tenant_id': _uuid(),
                           'external_gateway_info': None}}
        return_value = copy.deepcopy(data['router'])
        return_value.update({'status': "ACTIVE", 'id': router_id})

        instance = self.plugin.return_value
        instance.create_router.return_value = return_value
        instance.get_routers_count.return_value = 0
        res = self.api.post(_get_path('routers', fmt=self.fmt),
                            self.serialize(data),
                            content_type='application/%s' % self.fmt)
        instance.create_router.assert_called_with(mock.ANY,
                                                  router=data)
        self.assertEqual(exc.HTTPCreated.code, res.status_int)
        res = self.deserialize(res)
        self.assertIn('router', res)
        router = res['router']
        self.assertEqual(router_id, router['id'])
        self.assertEqual("ACTIVE", router['status'])
        self.assertTrue(router['admin_state_up'])

    def test_router_list(self):
        router_id = _uuid()
        return_value = [{'name': 'router1', 'admin_state_up': True,
                         'tenant_id': _uuid(), 'id': router_id}]

        instance = self.plugin.return_value
        instance.get_routers.return_value = return_value

        res = self.api.get(_get_path('routers', fmt=self.fmt))

        instance.get_routers.assert_called_with(mock.ANY, fields=mock.ANY,
                                                filters=mock.ANY,
                                                sorts=mock.ANY,
                                                limit=mock.ANY,
                                                marker=mock.ANY,
                                                page_reverse=mock.ANY)
        self.assertEqual(exc.HTTPOk.code, res.status_int)
        res = self.deserialize(res)
        self.assertIn('routers', res)
        self.assertEqual(1, len(res['routers']))
        self.assertEqual(router_id, res['routers'][0]['id'])

    def test_router_update(self):
        router_id = _uuid()
        update_data = {'router': {'admin_state_up': False}}
        return_value = {'name': 'router1', 'admin_state_up': False,
                        'tenant_id': _uuid(),
                        'status': "ACTIVE", 'id': router_id}

        instance = self.plugin.return_value
        instance.update_router.return_value = return_value

        res = self.api.put(_get_path('routers', id=router_id,
                                     fmt=self.fmt),
                           self.serialize(update_data))

        instance.update_router.assert_called_with(mock.ANY, router_id,
                                                  router=update_data)
        self.assertEqual(exc.HTTPOk.code, res.status_int)
        res = self.deserialize(res)
        self.assertIn('router', res)
        router = res['router']
        self.assertEqual(router_id, router['id'])
        self.assertEqual("ACTIVE", router['status'])
        self.assertFalse(router['admin_state_up'])

    def test_router_get(self):
        router_id = _uuid()
        return_value = {'name': 'router1', 'admin_state_up': False,
                        'tenant_id': _uuid(),
                        'status': "ACTIVE", 'id': router_id}

        instance = self.plugin.return_value
        instance.get_router.return_value = return_value

        res = self.api.get(_get_path('routers', id=router_id,
                                     fmt=self.fmt))

        instance.get_router.assert_called_with(mock.ANY, router_id,
                                               fields=mock.ANY)
        self.assertEqual(exc.HTTPOk.code, res.status_int)
        res = self.deserialize(res)
        self.assertIn('router', res)
        router = res['router']
        self.assertEqual(router_id, router['id'])
        self.assertEqual("ACTIVE", router['status'])
        self.assertFalse(router['admin_state_up'])

    def test_router_delete(self):
        router_id = _uuid()

        res = self.api.delete(_get_path('routers', id=router_id))

        instance = self.plugin.return_value
        instance.delete_router.assert_called_with(mock.ANY, router_id)
        self.assertEqual(exc.HTTPNoContent.code, res.status_int)

    def test_router_add_interface(self):
        router_id = _uuid()
        subnet_id = _uuid()
        port_id = _uuid()

        interface_data = {'subnet_id': subnet_id}
        return_value = copy.deepcopy(interface_data)
        return_value['port_id'] = port_id

        instance = self.plugin.return_value
        instance.add_router_interface.return_value = return_value

        path = _get_path('routers', id=router_id,
                         action="add_router_interface",
                         fmt=self.fmt)
        res = self.api.put(path, self.serialize(interface_data))

        instance.add_router_interface.assert_called_with(mock.ANY, router_id,
                                                         interface_data)
        self.assertEqual(exc.HTTPOk.code, res.status_int)
        res = self.deserialize(res)
        self.assertIn('port_id', res)
        self.assertEqual(port_id, res['port_id'])
        self.assertEqual(subnet_id, res['subnet_id'])


# This base plugin class is for tests.
class TestL3NatBasePlugin(db_base_plugin_v2.NeutronDbPluginV2,
                          external_net_db.External_net_db_mixin):

    __native_pagination_support = True
    __native_sorting_support = True

    def create_network(self, context, network):
        session = context.session
        with session.begin(subtransactions=True):
            net = super(TestL3NatBasePlugin, self).create_network(context,
                                                                  network)
            self._process_l3_create(context, net, network['network'])
        return net

    def update_network(self, context, id, network):

        session = context.session
        with session.begin(subtransactions=True):
            net = super(TestL3NatBasePlugin, self).update_network(context, id,
                                                                  network)
            self._process_l3_update(context, net, network['network'])
        return net

    def delete_network(self, context, id):
        with context.session.begin(subtransactions=True):
            self._process_l3_delete(context, id)
            super(TestL3NatBasePlugin, self).delete_network(context, id)

    def delete_port(self, context, id, l3_port_check=True):
        plugin = manager.NeutronManager.get_service_plugins().get(
            service_constants.L3_ROUTER_NAT)
        if plugin:
            if l3_port_check:
                plugin.prevent_l3_port_deletion(context, id)
            plugin.disassociate_floatingips(context, id)
        return super(TestL3NatBasePlugin, self).delete_port(context, id)


# This plugin class is for tests with plugin that integrates L3.
class TestL3NatIntPlugin(TestL3NatBasePlugin,
                         l3_db.L3_NAT_db_mixin, dns_db.DNSDbMixin):

    supported_extension_aliases = ["external-net", "router", "dns-integration"]


# This plugin class is for tests with plugin that integrates L3 and L3 agent
# scheduling.
class TestL3NatIntAgentSchedulingPlugin(TestL3NatIntPlugin,
                                        l3_agentschedulers_db.
                                        L3AgentSchedulerDbMixin):

    supported_extension_aliases = ["external-net", "router",
                                   "l3_agent_scheduler"]
    router_scheduler = importutils.import_object(
        cfg.CONF.router_scheduler_driver)


# This plugin class is for tests with plugin not supporting L3.
class TestNoL3NatPlugin(TestL3NatBasePlugin):

    __native_pagination_support = True
    __native_sorting_support = True

    supported_extension_aliases = ["external-net"]


# A L3 routing service plugin class for tests with plugins that
# delegate away L3 routing functionality
class TestL3NatServicePlugin(common_db_mixin.CommonDbMixin,
                             l3_dvr_db.L3_NAT_with_dvr_db_mixin,
                             l3_db.L3_NAT_db_mixin, dns_db.DNSDbMixin):

    supported_extension_aliases = ["router", "dns-integration"]

    @classmethod
    def get_plugin_type(cls):
        return service_constants.L3_ROUTER_NAT

    def get_plugin_description(self):
        return "L3 Routing Service Plugin for testing"


# A L3 routing with L3 agent scheduling service plugin class for tests with
# plugins that delegate away L3 routing functionality
class TestL3NatAgentSchedulingServicePlugin(TestL3NatServicePlugin,
                                            l3_dvrscheduler_db.
                                            L3_DVRsch_db_mixin):

    supported_extension_aliases = ["router", "l3_agent_scheduler"]

    def __init__(self):
        super(TestL3NatAgentSchedulingServicePlugin, self).__init__()
        self.router_scheduler = importutils.import_object(
            cfg.CONF.router_scheduler_driver)
        self.agent_notifiers.update(
            {l3_constants.AGENT_TYPE_L3: l3_rpc_agent_api.L3AgentNotifyAPI()})


class L3NatTestCaseMixin(object):

    def _create_router(self, fmt, tenant_id, name=None,
                       admin_state_up=None, set_context=False,
                       arg_list=None, **kwargs):
        tenant_id = tenant_id or _uuid()
        data = {'router': {'tenant_id': tenant_id}}
        if name:
            data['router']['name'] = name
        if admin_state_up:
            data['router']['admin_state_up'] = admin_state_up
        for arg in (('admin_state_up', 'tenant_id', 'availability_zone_hints')
                    + (arg_list or ())):
            # Arg must be present and not empty
            if arg in kwargs:
                data['router'][arg] = kwargs[arg]
        router_req = self.new_create_request('routers', data, fmt)
        if set_context and tenant_id:
            # create a specific auth context for this request
            router_req.environ['neutron.context'] = context.Context(
                '', tenant_id)

        return router_req.get_response(self.ext_api)

    def _make_router(self, fmt, tenant_id, name=None, admin_state_up=None,
                     external_gateway_info=None, set_context=False,
                     arg_list=None, **kwargs):
        if external_gateway_info:
            arg_list = ('external_gateway_info', ) + (arg_list or ())
        res = self._create_router(fmt, tenant_id, name,
                                  admin_state_up, set_context,
                                  arg_list=arg_list,
                                  external_gateway_info=external_gateway_info,
                                  **kwargs)
        return self.deserialize(fmt, res)

    def _add_external_gateway_to_router(self, router_id, network_id,
                                        expected_code=exc.HTTPOk.code,
                                        neutron_context=None, ext_ips=None):
        ext_ips = ext_ips or []
        body = {'router':
                {'external_gateway_info': {'network_id': network_id}}}
        if ext_ips:
            body['router']['external_gateway_info'][
                'external_fixed_ips'] = ext_ips
        return self._update('routers', router_id, body,
                            expected_code=expected_code,
                            neutron_context=neutron_context)

    def _remove_external_gateway_from_router(self, router_id, network_id,
                                             expected_code=exc.HTTPOk.code,
                                             external_gw_info=None):
        return self._update('routers', router_id,
                            {'router': {'external_gateway_info':
                                        external_gw_info}},
                            expected_code=expected_code)

    def _router_interface_action(self, action, router_id, subnet_id, port_id,
                                 expected_code=exc.HTTPOk.code,
                                 expected_body=None,
                                 tenant_id=None,
                                 msg=None):
        interface_data = {}
        if subnet_id is not None:
            interface_data.update({'subnet_id': subnet_id})
        if port_id is not None:
            interface_data.update({'port_id': port_id})

        req = self.new_action_request('routers', interface_data, router_id,
                                      "%s_router_interface" % action)
        # if tenant_id was specified, create a tenant context for this request
        if tenant_id:
            req.environ['neutron.context'] = context.Context(
                '', tenant_id)
        res = req.get_response(self.ext_api)
        self.assertEqual(expected_code, res.status_int, msg)
        response = self.deserialize(self.fmt, res)
        if expected_body:
            self.assertEqual(expected_body, response, msg)
        return response

    @contextlib.contextmanager
    def router(self, name='router1', admin_state_up=True,
               fmt=None, tenant_id=None,
               external_gateway_info=None, set_context=False,
               **kwargs):
        router = self._make_router(fmt or self.fmt, tenant_id, name,
                                   admin_state_up, external_gateway_info,
                                   set_context, **kwargs)
        yield router

    def _set_net_external(self, net_id):
        self._update('networks', net_id,
                     {'network': {external_net.EXTERNAL: True}})

    def _create_floatingip(self, fmt, network_id, port_id=None,
                           fixed_ip=None, set_context=False,
                           floating_ip=None, subnet_id=False,
                           tenant_id=None):
        tenant_id = tenant_id or self._tenant_id
        data = {'floatingip': {'floating_network_id': network_id,
                               'tenant_id': tenant_id}}
        if port_id:
            data['floatingip']['port_id'] = port_id
            if fixed_ip:
                data['floatingip']['fixed_ip_address'] = fixed_ip

        if floating_ip:
            data['floatingip']['floating_ip_address'] = floating_ip

        if subnet_id:
            data['floatingip']['subnet_id'] = subnet_id
        floatingip_req = self.new_create_request('floatingips', data, fmt)
        if set_context and tenant_id:
            # create a specific auth context for this request
            floatingip_req.environ['neutron.context'] = context.Context(
                '', tenant_id)
        return floatingip_req.get_response(self.ext_api)

    def _make_floatingip(self, fmt, network_id, port_id=None,
                         fixed_ip=None, set_context=False, tenant_id=None,
                         floating_ip=None, http_status=exc.HTTPCreated.code):
        res = self._create_floatingip(fmt, network_id, port_id,
                                      fixed_ip, set_context, floating_ip,
                                      tenant_id=tenant_id)
        self.assertEqual(http_status, res.status_int)
        return self.deserialize(fmt, res)

    def _validate_floating_ip(self, fip):
        body = self._list('floatingips')
        self.assertEqual(1, len(body['floatingips']))
        self.assertEqual(body['floatingips'][0]['id'],
                         fip['floatingip']['id'])

        body = self._show('floatingips', fip['floatingip']['id'])
        self.assertEqual(body['floatingip']['id'],
                         fip['floatingip']['id'])

    @contextlib.contextmanager
    def floatingip_with_assoc(self, port_id=None, fmt=None, fixed_ip=None,
                              public_cidr='11.0.0.0/24', set_context=False,
                              tenant_id=None):
        with self.subnet(cidr=public_cidr,
                         set_context=set_context,
                         tenant_id=tenant_id) as public_sub:
            self._set_net_external(public_sub['subnet']['network_id'])
            private_port = None
            if port_id:
                private_port = self._show('ports', port_id)
            with test_db_base_plugin_v2.optional_ctx(
                    private_port, self.port,
                    set_context=set_context,
                    tenant_id=tenant_id) as private_port:
                with self.router(set_context=set_context,
                                 tenant_id=tenant_id) as r:
                    sid = private_port['port']['fixed_ips'][0]['subnet_id']
                    private_sub = {'subnet': {'id': sid}}
                    floatingip = None

                    self._add_external_gateway_to_router(
                        r['router']['id'],
                        public_sub['subnet']['network_id'])
                    self._router_interface_action(
                        'add', r['router']['id'],
                        private_sub['subnet']['id'], None)

                    floatingip = self._make_floatingip(
                        fmt or self.fmt,
                        public_sub['subnet']['network_id'],
                        port_id=private_port['port']['id'],
                        fixed_ip=fixed_ip,
                        tenant_id=tenant_id,
                        set_context=set_context)
                    yield floatingip

                    if floatingip:
                        self._delete('floatingips',
                                     floatingip['floatingip']['id'])

    @contextlib.contextmanager
    def floatingip_no_assoc_with_public_sub(
        self, private_sub, fmt=None, set_context=False, public_sub=None):
        self._set_net_external(public_sub['subnet']['network_id'])
        with self.router() as r:
            floatingip = None

            self._add_external_gateway_to_router(
                r['router']['id'],
                public_sub['subnet']['network_id'])
            self._router_interface_action('add', r['router']['id'],
                                          private_sub['subnet']['id'],
                                          None)

            floatingip = self._make_floatingip(
                fmt or self.fmt,
                public_sub['subnet']['network_id'],
                set_context=set_context)
            yield floatingip, r

            if floatingip:
                self._delete('floatingips',
                             floatingip['floatingip']['id'])

    @contextlib.contextmanager
    def floatingip_no_assoc(self, private_sub, fmt=None, set_context=False):
        with self.subnet(cidr='12.0.0.0/24') as public_sub:
            with self.floatingip_no_assoc_with_public_sub(
                private_sub, fmt, set_context, public_sub) as (f, r):
                # Yield only the floating ip object
                yield f


class ExtraAttributesMixinTestCase(base.BaseTestCase):

    def setUp(self):
        super(ExtraAttributesMixinTestCase, self).setUp()
        self.mixin = l3_attrs_db.ExtraAttributesMixin()

    def _test__extend_extra_router_dict(
        self, extra_attributes, attributes, expected_attributes):
        self.mixin._extend_extra_router_dict(
            attributes, {'extra_attributes': extra_attributes})
        self.assertEqual(expected_attributes, attributes)

    def test__extend_extra_router_dict_string_default(self):
        self.mixin.extra_attributes = [{
            'name': "foo_key",
            'default': 'foo_default'
        }]
        extension_attributes = {'foo_key': 'my_fancy_value'}
        self._test__extend_extra_router_dict(
            extension_attributes, {}, extension_attributes)

    def test__extend_extra_router_dict_booleans_false_default(self):
        self.mixin.extra_attributes = [{
            'name': "foo_key",
            'default': False
        }]
        extension_attributes = {'foo_key': True}
        self._test__extend_extra_router_dict(
            extension_attributes, {}, extension_attributes)

    def test__extend_extra_router_dict_booleans_true_default(self):
        self.mixin.extra_attributes = [{
            'name': "foo_key",
            'default': True
        }]
        # Test that the default is overridden
        extension_attributes = {'foo_key': False}
        self._test__extend_extra_router_dict(
            extension_attributes, {}, extension_attributes)

    def test__extend_extra_router_dict_no_extension_attributes(self):
        self.mixin.extra_attributes = [{
            'name': "foo_key",
            'default': 'foo_value'
        }]
        self._test__extend_extra_router_dict({}, {}, {'foo_key': 'foo_value'})

    def test__extend_extra_router_dict_none_extension_attributes(self):
        self._test__extend_extra_router_dict(None, {}, {})


class L3NatTestCaseBase(L3NatTestCaseMixin):

    def test_router_create(self):
        name = 'router1'
        tenant_id = _uuid()
        expected_value = [('name', name), ('tenant_id', tenant_id),
                          ('admin_state_up', True), ('status', 'ACTIVE'),
                          ('external_gateway_info', None)]
        with self.router(name='router1', admin_state_up=True,
                         tenant_id=tenant_id) as router:
            for k, v in expected_value:
                self.assertEqual(router['router'][k], v)

    def test_router_create_call_extensions(self):
        self.extension_called = False

        def _extend_router_dict_test_attr(*args, **kwargs):
            self.extension_called = True

        db_base_plugin_v2.NeutronDbPluginV2.register_dict_extend_funcs(
            l3.ROUTERS, [_extend_router_dict_test_attr])
        self.assertFalse(self.extension_called)
        with self.router():
            self.assertTrue(self.extension_called)

    def test_router_create_with_gwinfo(self):
        with self.subnet() as s:
            self._set_net_external(s['subnet']['network_id'])
            data = {'router': {'tenant_id': _uuid()}}
            data['router']['name'] = 'router1'
            data['router']['external_gateway_info'] = {
                'network_id': s['subnet']['network_id']}
            router_req = self.new_create_request('routers', data, self.fmt)
            res = router_req.get_response(self.ext_api)
            router = self.deserialize(self.fmt, res)
            self.assertEqual(
                s['subnet']['network_id'],
                router['router']['external_gateway_info']['network_id'])

    def test_router_create_with_gwinfo_ext_ip(self):
        with self.subnet() as s:
            self._set_net_external(s['subnet']['network_id'])
            ext_info = {
                'network_id': s['subnet']['network_id'],
                'external_fixed_ips': [{'ip_address': '10.0.0.99'}]
            }
            res = self._create_router(
                self.fmt, _uuid(), arg_list=('external_gateway_info',),
                external_gateway_info=ext_info
            )
            router = self.deserialize(self.fmt, res)
            self.assertEqual(
                [{'ip_address': '10.0.0.99', 'subnet_id': s['subnet']['id']}],
                router['router']['external_gateway_info'][
                    'external_fixed_ips'])

    def test_router_create_with_gwinfo_ext_ip_subnet(self):
        with self.network() as n:
            with self.subnet(network=n) as v1,\
                    self.subnet(network=n, cidr='1.0.0.0/24') as v2,\
                    self.subnet(network=n, cidr='2.0.0.0/24') as v3:
                subnets = (v1, v2, v3)
                self._set_net_external(n['network']['id'])
                for s in subnets:
                    ext_info = {
                        'network_id': n['network']['id'],
                        'external_fixed_ips': [
                            {'subnet_id': s['subnet']['id']}]
                    }
                    res = self._create_router(
                        self.fmt, _uuid(), arg_list=('external_gateway_info',),
                        external_gateway_info=ext_info
                    )
                    router = self.deserialize(self.fmt, res)
                    ext_ips = router['router']['external_gateway_info'][
                        'external_fixed_ips']

                    self.assertEqual(
                        [{'subnet_id': s['subnet']['id'],
                          'ip_address': mock.ANY}], ext_ips)

    def test_router_create_with_gwinfo_ext_ip_non_admin(self):
        with self.subnet() as s:
            self._set_net_external(s['subnet']['network_id'])
            ext_info = {
                'network_id': s['subnet']['network_id'],
                'external_fixed_ips': [{'ip_address': '10.0.0.99'}]
            }
            res = self._create_router(
                self.fmt, _uuid(), arg_list=('external_gateway_info',),
                set_context=True, external_gateway_info=ext_info
            )
            self.assertEqual(exc.HTTPForbidden.code, res.status_int)

    def test_create_routers_native_quotas(self):
        tenant_id = _uuid()
        quota = 1
        cfg.CONF.set_override('quota_router', quota, group='QUOTAS')
        res = self._create_router(self.fmt, tenant_id)
        self.assertEqual(exc.HTTPCreated.code, res.status_int)
        res = self._create_router(self.fmt, tenant_id)
        self.assertEqual(exc.HTTPConflict.code, res.status_int)

    def test_router_list(self):
        with self.router() as v1, self.router() as v2, self.router() as v3:
            routers = (v1, v2, v3)
            self._test_list_resources('router', routers)

    def test_router_list_with_parameters(self):
        with self.router(name='router1') as router1,\
                self.router(name='router2') as router2:
            query_params = 'name=router1'
            self._test_list_resources('router', [router1],
                                      query_params=query_params)
            query_params = 'name=router2'
            self._test_list_resources('router', [router2],
                                      query_params=query_params)
            query_params = 'name=router3'
            self._test_list_resources('router', [],
                                      query_params=query_params)

    def test_router_list_with_sort(self):
        with self.router(name='router1') as router1,\
                self.router(name='router2') as router2,\
                self.router(name='router3') as router3:
            self._test_list_with_sort('router', (router3, router2, router1),
                                      [('name', 'desc')])

    def test_router_list_with_pagination(self):
        with self.router(name='router1') as router1,\
                self.router(name='router2') as router2,\
                self.router(name='router3') as router3:
            self._test_list_with_pagination('router',
                                            (router1, router2, router3),
                                            ('name', 'asc'), 2, 2)

    def test_router_list_with_pagination_reverse(self):
        with self.router(name='router1') as router1,\
                self.router(name='router2') as router2,\
                self.router(name='router3') as router3:
            self._test_list_with_pagination_reverse('router',
                                                    (router1, router2,
                                                     router3),
                                                    ('name', 'asc'), 2, 2)

    def test_router_update(self):
        rname1 = "yourrouter"
        rname2 = "nachorouter"
        with self.router(name=rname1) as r:
            body = self._show('routers', r['router']['id'])
            self.assertEqual(body['router']['name'], rname1)

            body = self._update('routers', r['router']['id'],
                                {'router': {'name': rname2}})

            body = self._show('routers', r['router']['id'])
            self.assertEqual(body['router']['name'], rname2)

    def test_router_update_gateway(self):
        with self.router() as r:
            with self.subnet() as s1:
                with self.subnet() as s2:
                    self._set_net_external(s1['subnet']['network_id'])
                    self._add_external_gateway_to_router(
                        r['router']['id'],
                        s1['subnet']['network_id'])
                    body = self._show('routers', r['router']['id'])
                    net_id = (body['router']
                              ['external_gateway_info']['network_id'])
                    self.assertEqual(net_id, s1['subnet']['network_id'])
                    self._set_net_external(s2['subnet']['network_id'])
                    self._add_external_gateway_to_router(
                        r['router']['id'],
                        s2['subnet']['network_id'])
                    body = self._show('routers', r['router']['id'])
                    net_id = (body['router']
                              ['external_gateway_info']['network_id'])
                    self.assertEqual(net_id, s2['subnet']['network_id'])
                    # Validate that we can clear the gateway with
                    # an empty dict, in any other case, we fall back
                    # on None as default value
                    self._remove_external_gateway_from_router(
                        r['router']['id'],
                        s2['subnet']['network_id'],
                        external_gw_info={})

    def test_router_update_gateway_with_external_ip_used_by_gw(self):
        with self.router() as r:
            with self.subnet() as s:
                self._set_net_external(s['subnet']['network_id'])
                self._add_external_gateway_to_router(
                    r['router']['id'],
                    s['subnet']['network_id'],
                    ext_ips=[{'ip_address': s['subnet']['gateway_ip']}],
                    expected_code=exc.HTTPBadRequest.code)

    def test_router_update_gateway_with_invalid_external_ip(self):
        with self.router() as r:
            with self.subnet() as s:
                self._set_net_external(s['subnet']['network_id'])
                self._add_external_gateway_to_router(
                    r['router']['id'],
                    s['subnet']['network_id'],
                    ext_ips=[{'ip_address': '99.99.99.99'}],
                    expected_code=exc.HTTPBadRequest.code)

    def test_router_update_gateway_with_invalid_external_subnet(self):
        with self.subnet() as s1,\
                self.subnet(cidr='1.0.0.0/24') as s2,\
                self.router() as r:
            self._set_net_external(s1['subnet']['network_id'])
            self._add_external_gateway_to_router(
                r['router']['id'],
                s1['subnet']['network_id'],
                # this subnet is not on the same network so this should fail
                ext_ips=[{'subnet_id': s2['subnet']['id']}],
                expected_code=exc.HTTPBadRequest.code)

    def test_router_update_gateway_with_different_external_subnet(self):
        with self.network() as n:
            with self.subnet(network=n) as s1,\
                    self.subnet(network=n, cidr='1.0.0.0/24') as s2,\
                    self.router() as r:
                self._set_net_external(n['network']['id'])
                res1 = self._add_external_gateway_to_router(
                    r['router']['id'],
                    n['network']['id'],
                    ext_ips=[{'subnet_id': s1['subnet']['id']}])
                res2 = self._add_external_gateway_to_router(
                    r['router']['id'],
                    n['network']['id'],
                    ext_ips=[{'subnet_id': s2['subnet']['id']}])
        fip1 = res1['router']['external_gateway_info']['external_fixed_ips'][0]
        fip2 = res2['router']['external_gateway_info']['external_fixed_ips'][0]
        self.assertEqual(s1['subnet']['id'], fip1['subnet_id'])
        self.assertEqual(s2['subnet']['id'], fip2['subnet_id'])
        self.assertNotEqual(fip1['subnet_id'], fip2['subnet_id'])
        self.assertNotEqual(fip1['ip_address'], fip2['ip_address'])

    def test_router_update_gateway_with_existed_floatingip(self):
        with self.subnet() as subnet:
            self._set_net_external(subnet['subnet']['network_id'])
            with self.floatingip_with_assoc() as fip:
                self._add_external_gateway_to_router(
                    fip['floatingip']['router_id'],
                    subnet['subnet']['network_id'],
                    expected_code=exc.HTTPConflict.code)

    def test_router_update_gateway_to_empty_with_existed_floatingip(self):
        with self.floatingip_with_assoc() as fip:
            self._remove_external_gateway_from_router(
                fip['floatingip']['router_id'], None,
                expected_code=exc.HTTPConflict.code)

    def test_router_update_gateway_add_multiple_prefixes_ipv6(self):
        with self.network() as n:
            with self.subnet(network=n) as s1, \
                self.subnet(network=n, ip_version=6, cidr='2001:db8::/32') \
                as s2, (self.router()) as r:
                self._set_net_external(n['network']['id'])
                res1 = self._add_external_gateway_to_router(
                        r['router']['id'],
                        n['network']['id'],
                        ext_ips=[{'subnet_id': s1['subnet']['id']}])
                fip1 = (res1['router']['external_gateway_info']
                        ['external_fixed_ips'][0])
                self.assertEqual(s1['subnet']['id'], fip1['subnet_id'])
                res2 = self._add_external_gateway_to_router(
                        r['router']['id'],
                        n['network']['id'],
                        ext_ips=[{'ip_address': fip1['ip_address'],
                                  'subnet_id': s1['subnet']['id']},
                                 {'subnet_id': s2['subnet']['id']}])
                self.assertEqual(fip1, res2['router']['external_gateway_info']
                                           ['external_fixed_ips'][0])
                fip2 = (res2['router']['external_gateway_info']
                        ['external_fixed_ips'][1])
                self.assertEqual(s2['subnet']['id'], fip2['subnet_id'])
                self.assertNotEqual(fip1['subnet_id'],
                                    fip2['subnet_id'])
                self.assertNotEqual(fip1['ip_address'],
                                    fip2['ip_address'])

    def test_router_update_gateway_upon_subnet_create_ipv6(self):
        with self.network() as n:
            with self.subnet(network=n) as s1, self.router() as r:
                self._set_net_external(n['network']['id'])
                res1 = self._add_external_gateway_to_router(
                          r['router']['id'],
                          n['network']['id'],
                          ext_ips=[{'subnet_id': s1['subnet']['id']}])
                fip1 = (res1['router']['external_gateway_info']
                        ['external_fixed_ips'][0])
                sres = self._create_subnet(self.fmt, net_id=n['network']['id'],
                                         ip_version=6, cidr='2001:db8::/32',
                                         expected_res_status=(
                                             exc.HTTPCreated.code))
                s2 = self.deserialize(self.fmt, sres)
                res2 = self._show('routers', r['router']['id'])
                self.assertEqual(fip1, res2['router']['external_gateway_info']
                                           ['external_fixed_ips'][0])
                fip2 = (res2['router']['external_gateway_info']
                        ['external_fixed_ips'][1])
                self.assertEqual(s2['subnet']['id'], fip2['subnet_id'])
                self.assertNotEqual(fip1['subnet_id'], fip2['subnet_id'])
                self.assertNotEqual(fip1['ip_address'], fip2['ip_address'])

    def test_router_update_gateway_upon_subnet_create_max_ips_ipv6(self):
        """Create subnet should not cause excess fixed IPs on router gw

        If a router gateway port has the maximum of one IPv4 and one IPv6
        fixed, create subnet should not add any more IP addresses to the port
        (unless this is the subnet is a SLAAC/DHCPv6-stateless subnet in which
        case the addresses are added automatically)

        """
        with self.router() as r, self.network() as n:
            with self.subnet(cidr='10.0.0.0/24', network=n) as s1, (
                    self.subnet(ip_version=6, cidr='2001:db8::/64',
                        network=n)) as s2:
                self._set_net_external(n['network']['id'])
                self._add_external_gateway_to_router(
                        r['router']['id'],
                        n['network']['id'],
                        ext_ips=[{'subnet_id': s1['subnet']['id']},
                                 {'subnet_id': s2['subnet']['id']}],
                        expected_code=exc.HTTPOk.code)
                res1 = self._show('routers', r['router']['id'])
                original_fips = (res1['router']['external_gateway_info']
                                 ['external_fixed_ips'])
                # Add another IPv4 subnet - a fip SHOULD NOT be added
                # to the external gateway port as it already has a v4 address
                self._create_subnet(self.fmt, net_id=n['network']['id'],
                                    cidr='10.0.1.0/24')
                res2 = self._show('routers', r['router']['id'])
                self.assertEqual(original_fips,
                                 res2['router']['external_gateway_info']
                                 ['external_fixed_ips'])
                # Add a SLAAC subnet - a fip from this subnet SHOULD be added
                # to the external gateway port
                s3 = self.deserialize(self.fmt,
                        self._create_subnet(self.fmt,
                            net_id=n['network']['id'],
                            ip_version=6, cidr='2001:db8:1::/64',
                            ipv6_ra_mode=n_const.IPV6_SLAAC,
                            ipv6_address_mode=n_const.IPV6_SLAAC))
                res3 = self._show('routers', r['router']['id'])
                fips = (res3['router']['external_gateway_info']
                        ['external_fixed_ips'])
                fip_subnet_ids = [fip['subnet_id'] for fip in fips]
                self.assertIn(s1['subnet']['id'], fip_subnet_ids)
                self.assertIn(s2['subnet']['id'], fip_subnet_ids)
                self.assertIn(s3['subnet']['id'], fip_subnet_ids)
                self._remove_external_gateway_from_router(
                    r['router']['id'],
                    n['network']['id'])

    def _test_router_add_interface_subnet(self, router, subnet, msg=None):
        exp_notifications = ['router.create.start',
                             'router.create.end',
                             'network.create.start',
                             'network.create.end',
                             'subnet.create.start',
                             'subnet.create.end',
                             'router.interface.create',
                             'router.interface.delete']
        body = self._router_interface_action('add',
                                             router['router']['id'],
                                             subnet['subnet']['id'],
                                             None)
        self.assertIn('port_id', body, msg)

        # fetch port and confirm device_id
        r_port_id = body['port_id']
        port = self._show('ports', r_port_id)
        self.assertEqual(port['port']['device_id'],
                         router['router']['id'], msg)

        self._router_interface_action('remove',
                                      router['router']['id'],
                                      subnet['subnet']['id'],
                                      None)
        self._show('ports', r_port_id,
                   expected_code=exc.HTTPNotFound.code)

        self.assertEqual(
            set(exp_notifications),
            set(n['event_type'] for n in fake_notifier.NOTIFICATIONS), msg)

        for n in fake_notifier.NOTIFICATIONS:
            if n['event_type'].startswith('router.interface.'):
                payload = n['payload']['router_interface']
                self.assertIn('id', payload)
                self.assertEqual(payload['id'], router['router']['id'])
                self.assertIn('tenant_id', payload)
                stid = subnet['subnet']['tenant_id']
                # tolerate subnet tenant deliberately set to '' in the
                # nsx metadata access case
                self.assertIn(payload['tenant_id'], [stid, ''], msg)

    def test_router_add_interface_bad_values(self):
        with self.router() as r:
            exp_code = exc.HTTPBadRequest.code
            self._router_interface_action('add',
                                          r['router']['id'],
                                          False,
                                          None,
                                          expected_code=exp_code)
            self._router_interface_action('add',
                                          r['router']['id'],
                                          None,
                                          False,
                                          expected_code=exp_code)

    def test_router_add_interface_subnet(self):
        fake_notifier.reset()
        with self.router() as r:
            with self.network() as n:
                with self.subnet(network=n) as s:
                    self._test_router_add_interface_subnet(r, s)

    def test_router_add_interface_ipv6_subnet(self):
        """Test router-interface-add for valid ipv6 subnets.

        Verify the valid use-cases of an IPv6 subnet where we
        are allowed to associate to the Neutron Router are successful.
        """
        slaac = n_const.IPV6_SLAAC
        stateful = n_const.DHCPV6_STATEFUL
        stateless = n_const.DHCPV6_STATELESS
        use_cases = [{'msg': 'IPv6 Subnet Modes (slaac, none)',
                      'ra_mode': slaac, 'address_mode': None},
                     {'msg': 'IPv6 Subnet Modes (none, none)',
                      'ra_mode': None, 'address_mode': None},
                     {'msg': 'IPv6 Subnet Modes (dhcpv6-stateful, none)',
                      'ra_mode': stateful, 'address_mode': None},
                     {'msg': 'IPv6 Subnet Modes (dhcpv6-stateless, none)',
                      'ra_mode': stateless, 'address_mode': None},
                     {'msg': 'IPv6 Subnet Modes (slaac, slaac)',
                      'ra_mode': slaac, 'address_mode': slaac},
                     {'msg': 'IPv6 Subnet Modes (dhcpv6-stateful,'
                      'dhcpv6-stateful)', 'ra_mode': stateful,
                      'address_mode': stateful},
                     {'msg': 'IPv6 Subnet Modes (dhcpv6-stateless,'
                      'dhcpv6-stateless)', 'ra_mode': stateless,
                      'address_mode': stateless}]
        for uc in use_cases:
            fake_notifier.reset()
            with self.router() as r, self.network() as n:
                with self.subnet(network=n, cidr='fd00::1/64',
                                 gateway_ip='fd00::1', ip_version=6,
                                 ipv6_ra_mode=uc['ra_mode'],
                                 ipv6_address_mode=uc['address_mode']) as s:
                    self._test_router_add_interface_subnet(r, s, uc['msg'])

    def test_router_add_interface_multiple_ipv4_subnets(self):
        """Test router-interface-add for multiple ipv4 subnets.

        Verify that adding multiple ipv4 subnets from the same network
        to a router places them all on different router interfaces.
        """
        with self.router() as r, self.network() as n:
            with self.subnet(network=n, cidr='10.0.0.0/24') as s1, (
                 self.subnet(network=n, cidr='10.0.1.0/24')) as s2:
                    body = self._router_interface_action('add',
                                                         r['router']['id'],
                                                         s1['subnet']['id'],
                                                         None)
                    pid1 = body['port_id']
                    body = self._router_interface_action('add',
                                                         r['router']['id'],
                                                         s2['subnet']['id'],
                                                         None)
                    pid2 = body['port_id']
                    self.assertNotEqual(pid1, pid2)
                    self._router_interface_action('remove', r['router']['id'],
                                                  s1['subnet']['id'], None)
                    self._router_interface_action('remove', r['router']['id'],
                                                  s2['subnet']['id'], None)

    def test_router_add_interface_multiple_ipv6_subnets_same_net(self):
        """Test router-interface-add for multiple ipv6 subnets on a network.

        Verify that adding multiple ipv6 subnets from the same network
        to a router places them all on the same router interface.
        """
        with self.router() as r, self.network() as n:
            with (self.subnet(network=n, cidr='fd00::1/64', ip_version=6)
                  ) as s1, self.subnet(network=n, cidr='fd01::1/64',
                                       ip_version=6) as s2:
                    body = self._router_interface_action('add',
                                                         r['router']['id'],
                                                         s1['subnet']['id'],
                                                         None)
                    pid1 = body['port_id']
                    body = self._router_interface_action('add',
                                                         r['router']['id'],
                                                         s2['subnet']['id'],
                                                         None)
                    pid2 = body['port_id']
                    self.assertEqual(pid1, pid2)
                    port = self._show('ports', pid1)
                    self.assertEqual(2, len(port['port']['fixed_ips']))
                    port_subnet_ids = [fip['subnet_id'] for fip in
                                       port['port']['fixed_ips']]
                    self.assertIn(s1['subnet']['id'], port_subnet_ids)
                    self.assertIn(s2['subnet']['id'], port_subnet_ids)
                    self._router_interface_action('remove', r['router']['id'],
                                                  s1['subnet']['id'], None)
                    self._router_interface_action('remove', r['router']['id'],
                                                  s2['subnet']['id'], None)

    def test_router_add_interface_multiple_ipv6_subnets_different_net(self):
        """Test router-interface-add for ipv6 subnets on different networks.

        Verify that adding multiple ipv6 subnets from different networks
        to a router places them on different router interfaces.
        """
        with self.router() as r, self.network() as n1, self.network() as n2:
            with (self.subnet(network=n1, cidr='fd00::1/64', ip_version=6)
                  ) as s1, self.subnet(network=n2, cidr='fd01::1/64',
                                       ip_version=6) as s2:
                    body = self._router_interface_action('add',
                                                         r['router']['id'],
                                                         s1['subnet']['id'],
                                                         None)
                    pid1 = body['port_id']
                    body = self._router_interface_action('add',
                                                         r['router']['id'],
                                                         s2['subnet']['id'],
                                                         None)
                    pid2 = body['port_id']
                    self.assertNotEqual(pid1, pid2)
                    self._router_interface_action('remove', r['router']['id'],
                                                  s1['subnet']['id'], None)
                    self._router_interface_action('remove', r['router']['id'],
                                                  s2['subnet']['id'], None)

    def test_router_add_iface_ipv6_ext_ra_subnet_returns_400(self):
        """Test router-interface-add for in-valid ipv6 subnets.

        Verify that an appropriate error message is displayed when
        an IPv6 subnet configured to use an external_router for Router
        Advertisements (i.e., ipv6_ra_mode is None and ipv6_address_mode
        is not None) is attempted to associate with a Neutron Router.
        """
        use_cases = [{'msg': 'IPv6 Subnet Modes (none, slaac)',
                      'ra_mode': None,
                      'address_mode': n_const.IPV6_SLAAC},
                     {'msg': 'IPv6 Subnet Modes (none, dhcpv6-stateful)',
                      'ra_mode': None,
                      'address_mode': n_const.DHCPV6_STATEFUL},
                     {'msg': 'IPv6 Subnet Modes (none, dhcpv6-stateless)',
                      'ra_mode': None,
                      'address_mode': n_const.DHCPV6_STATELESS}]
        for uc in use_cases:
            with self.router() as r, self.network() as n:
                with self.subnet(network=n, cidr='fd00::1/64',
                                 gateway_ip='fd00::1', ip_version=6,
                                 ipv6_ra_mode=uc['ra_mode'],
                                 ipv6_address_mode=uc['address_mode']) as s:
                    exp_code = exc.HTTPBadRequest.code
                    self._router_interface_action('add',
                                                  r['router']['id'],
                                                  s['subnet']['id'],
                                                  None,
                                                  expected_code=exp_code,
                                                  msg=uc['msg'])

    def test_router_add_interface_ipv6_subnet_without_gateway_ip(self):
        with self.router() as r:
            with self.subnet(ip_version=6, cidr='fe80::/64',
                             gateway_ip=None) as s:
                error_code = exc.HTTPBadRequest.code
                self._router_interface_action('add',
                                              r['router']['id'],
                                              s['subnet']['id'],
                                              None,
                                              expected_code=error_code)

    def test_router_add_interface_subnet_with_bad_tenant_returns_404(self):
        tenant_id = _uuid()
        with self.router(tenant_id=tenant_id, set_context=True) as r:
            with self.network(tenant_id=tenant_id, set_context=True) as n:
                with self.subnet(network=n, set_context=True) as s:
                    err_code = exc.HTTPNotFound.code
                    self._router_interface_action('add',
                                                  r['router']['id'],
                                                  s['subnet']['id'],
                                                  None,
                                                  expected_code=err_code,
                                                  tenant_id='bad_tenant')
                    body = self._router_interface_action('add',
                                                         r['router']['id'],
                                                         s['subnet']['id'],
                                                         None)
                    self.assertIn('port_id', body)
                    self._router_interface_action('remove',
                                                  r['router']['id'],
                                                  s['subnet']['id'],
                                                  None,
                                                  expected_code=err_code,
                                                  tenant_id='bad_tenant')

    def test_router_add_interface_subnet_with_port_from_other_tenant(self):
        tenant_id = _uuid()
        other_tenant_id = _uuid()
        with self.router(tenant_id=tenant_id) as r,\
                self.network(tenant_id=tenant_id) as n1,\
                self.network(tenant_id=other_tenant_id) as n2:
            with self.subnet(network=n1, cidr='10.0.0.0/24') as s1,\
                    self.subnet(network=n2, cidr='10.1.0.0/24') as s2:
                body = self._router_interface_action(
                    'add',
                    r['router']['id'],
                    s2['subnet']['id'],
                    None)
                self.assertIn('port_id', body)
                self._router_interface_action(
                    'add',
                    r['router']['id'],
                    s1['subnet']['id'],
                    None,
                    tenant_id=tenant_id)
                self.assertIn('port_id', body)

    def test_router_add_interface_port(self):
        orig_update_port = self.plugin.update_port
        with self.router() as r, (
            self.port()) as p, (
                mock.patch.object(self.plugin, 'update_port')) as update_port:
            update_port.side_effect = orig_update_port
            body = self._router_interface_action('add',
                                                 r['router']['id'],
                                                 None,
                                                 p['port']['id'])
            self.assertIn('port_id', body)
            self.assertEqual(p['port']['id'], body['port_id'])
            expected_port_update = {
                'device_owner': l3_constants.DEVICE_OWNER_ROUTER_INTF,
                'device_id': r['router']['id']}
            update_port.assert_any_call(
                mock.ANY, p['port']['id'], {'port': expected_port_update})
            # fetch port and confirm device_id
            body = self._show('ports', p['port']['id'])
            self.assertEqual(r['router']['id'], body['port']['device_id'])

            # clean-up
            self._router_interface_action('remove',
                                          r['router']['id'],
                                          None,
                                          p['port']['id'])

<<<<<<< HEAD
=======
    def test_router_add_interface_delete_port_after_failure(self):
        with self.router() as r, self.subnet(enable_dhcp=False) as s:
            plugin = manager.NeutronManager.get_plugin()
            # inject a failure in the update port that happens at the end
            # to ensure the port gets deleted
            with mock.patch.object(
                    plugin, 'update_port',
                    side_effect=n_exc.InvalidInput(error_message='x')):
                self._router_interface_action('add',
                                              r['router']['id'],
                                              s['subnet']['id'],
                                              None,
                                              exc.HTTPBadRequest.code)
                self.assertFalse(plugin.get_ports(context.get_admin_context()))

    def test_router_add_interface_dup_port(self):
        '''This tests that if multiple routers add one port as their
        interfaces. Only the first router's interface would be added
        to this port. All the later requests would return exceptions.
        '''
        with self.router() as r1, self.router() as r2, self.network() as n:
            with self.subnet(network=n) as s:
                with self.port(subnet=s) as p:
                    self._router_interface_action('add',
                                                  r1['router']['id'],
                                                  None,
                                                  p['port']['id'])
                    # mock out the sequential check
                    plugin = 'neutron.db.l3_db.L3_NAT_dbonly_mixin'
                    check_p = mock.patch(plugin + '._check_router_port',
                                         port_id=p['port']['id'],
                                         device_id=r2['router']['id'],
                                         return_value=p['port'])
                    checkport = check_p.start()
                    # do regular checkport after first skip
                    checkport.side_effect = check_p.stop()
                    self._router_interface_action('add',
                                                  r2['router']['id'],
                                                  None,
                                                  p['port']['id'],
                                                  exc.HTTPConflict.code)
                    # clean-up
                    self._router_interface_action('remove',
                                                  r1['router']['id'],
                                                  None,
                                                  p['port']['id'])

>>>>>>> e5e435b0
    def _assert_body_port_id_and_update_port(self, body, mock_update_port,
                                             port_id, device_id):
        self.assertNotIn('port_id', body)
        expected_port_update_before_update = {
            'device_owner': l3_constants.DEVICE_OWNER_ROUTER_INTF,
            'device_id': device_id}
        expected_port_update_after_fail = {
            'device_owner': '',
            'device_id': ''}
        mock_update_port.assert_has_calls(
            [mock.call(
                mock.ANY,
                port_id,
                {'port': expected_port_update_before_update}),
             mock.call(
                mock.ANY,
                port_id,
                {'port': expected_port_update_after_fail})],
            any_order=False)
        # fetch port and confirm device_id and device_owner
        body = self._show('ports', port_id)
        self.assertEqual('', body['port']['device_owner'])
        self.assertEqual('', body['port']['device_id'])

    def test_router_add_interface_multiple_ipv4_subnet_port_returns_400(self):
        """Test adding router port with multiple IPv4 subnets fails.

        Multiple IPv4 subnets are not allowed on a single router port.
        Ensure that adding a port with multiple IPv4 subnets to a router fails.
        """
        with self.network() as n, self.router() as r:
            with self.subnet(network=n, cidr='10.0.0.0/24') as s1, (
                 self.subnet(network=n, cidr='10.0.1.0/24')) as s2:
                fixed_ips = [{'subnet_id': s1['subnet']['id']},
                             {'subnet_id': s2['subnet']['id']}]
                orig_update_port = self.plugin.update_port
                with self.port(subnet=s1, fixed_ips=fixed_ips) as p, (
                        mock.patch.object(self.plugin,
                                          'update_port')) as update_port:
                    update_port.side_effect = orig_update_port
                    exp_code = exc.HTTPBadRequest.code
                    body = self._router_interface_action(
                        'add', r['router']['id'], None, p['port']['id'],
                        expected_code=exp_code)
                    self._assert_body_port_id_and_update_port(
                        body, update_port, p['port']['id'], r['router']['id'])

    def test_router_add_interface_ipv6_port_existing_network_returns_400(self):
        """Ensure unique IPv6 router ports per network id.

        Adding a router port containing one or more IPv6 subnets with the same
        network id as an existing router port should fail. This is so
        there is no ambiguity regarding on which port to add an IPv6 subnet
        when executing router-interface-add with a subnet and no port.
        """
        with self.network() as n, self.router() as r:
            with self.subnet(network=n, cidr='fd00::/64',
                             ip_version=6) as s1, (
                 self.subnet(network=n, cidr='fd01::/64',
                             ip_version=6)) as s2:
                orig_update_port = self.plugin.update_port
                with self.port(subnet=s1) as p, (
                        mock.patch.object(self.plugin,
                                          'update_port')) as update_port:
                    update_port.side_effect = orig_update_port
                    self._router_interface_action('add',
                                                  r['router']['id'],
                                                  s2['subnet']['id'],
                                                  None)
                    exp_code = exc.HTTPBadRequest.code
                    body = self._router_interface_action(
                        'add', r['router']['id'], None, p['port']['id'],
                        expected_code=exp_code)
                    self._assert_body_port_id_and_update_port(
                        body, update_port, p['port']['id'], r['router']['id'])
                    self._router_interface_action('remove',
                                                  r['router']['id'],
                                                  s2['subnet']['id'],
                                                  None)

    def test_router_add_interface_multiple_ipv6_subnet_port(self):
        """A port with multiple IPv6 subnets can be added to a router

        Create a port with multiple associated IPv6 subnets and attach
        it to a router. The action should succeed.
        """
        with self.network() as n, self.router() as r:
            with self.subnet(network=n, cidr='fd00::/64',
                             ip_version=6) as s1, (
                 self.subnet(network=n, cidr='fd01::/64',
                             ip_version=6)) as s2:
                fixed_ips = [{'subnet_id': s1['subnet']['id']},
                             {'subnet_id': s2['subnet']['id']}]
                with self.port(subnet=s1, fixed_ips=fixed_ips) as p:
                    self._router_interface_action('add',
                                                  r['router']['id'],
                                                  None,
                                                  p['port']['id'])
                    self._router_interface_action('remove',
                                                  r['router']['id'],
                                                  None,
                                                  p['port']['id'])

    def test_router_add_interface_empty_port_and_subnet_ids(self):
        with self.router() as r:
            self._router_interface_action('add', r['router']['id'],
                                          None, None,
                                          expected_code=exc.
                                          HTTPBadRequest.code)

    def test_router_add_interface_port_bad_tenant_returns_404(self):
        tenant_id = _uuid()
        with self.router(tenant_id=tenant_id, set_context=True) as r:
            with self.network(tenant_id=tenant_id, set_context=True) as n:
                with self.subnet(tenant_id=tenant_id, network=n,
                                 set_context=True) as s:
                    with self.port(tenant_id=tenant_id, subnet=s,
                                   set_context=True) as p:
                        err_code = exc.HTTPNotFound.code
                        self._router_interface_action('add',
                                                    r['router']['id'],
                                                    None,
                                                    p['port']['id'],
                                                    expected_code=err_code,
                                                    tenant_id='bad_tenant')
                        self._router_interface_action('add',
                                                    r['router']['id'],
                                                    None,
                                                    p['port']['id'],
                                                    tenant_id=tenant_id)

                        # clean-up should fail as well
                        self._router_interface_action('remove',
                                                    r['router']['id'],
                                                    None,
                                                    p['port']['id'],
                                                    expected_code=err_code,
                                                    tenant_id='bad_tenant')

    def test_router_add_interface_port_without_ips(self):
        with self.network() as network, self.router() as r:
            # Create a router port without ips
            p = self._make_port(self.fmt, network['network']['id'],
                device_owner=l3_constants.DEVICE_OWNER_ROUTER_INTF)
            err_code = exc.HTTPBadRequest.code
            self._router_interface_action('add',
                                          r['router']['id'],
                                          None,
                                          p['port']['id'],
                                          expected_code=err_code)

    def test_router_add_interface_dup_subnet1_returns_400(self):
        with self.router() as r:
            with self.subnet() as s:
                self._router_interface_action('add',
                                              r['router']['id'],
                                              s['subnet']['id'],
                                              None)
                self._router_interface_action('add',
                                              r['router']['id'],
                                              s['subnet']['id'],
                                              None,
                                              expected_code=exc.
                                              HTTPBadRequest.code)

    def test_router_add_interface_dup_subnet2_returns_400(self):
        with self.router() as r:
            with self.subnet() as s1, self.subnet(cidr='1.0.0.0/24') as s2:
                with self.port(subnet=s1) as p1, self.port(subnet=s2) as p2:
                    orig_update_port = self.plugin.update_port
                    with self.port(subnet=s1) as p3, (
                        mock.patch.object(self.plugin,
                                          'update_port')) as update_port:
                        update_port.side_effect = orig_update_port
                        for p in [p1, p2]:
                            self._router_interface_action('add',
                                                          r['router']['id'],
                                                          None,
                                                          p['port']['id'])
                        body = self._router_interface_action(
                            'add', r['router']['id'], None, p3['port']['id'],
                            expected_code=exc.HTTPBadRequest.code)
                        self._assert_body_port_id_and_update_port(
                            body, update_port, p3['port']['id'],
                            r['router']['id'])

    def test_router_add_interface_overlapped_cidr_returns_400(self):
        with self.router() as r:
            with self.subnet(cidr='10.0.1.0/24') as s1, self.subnet(
                    cidr='10.0.2.0/24') as s2:
                self._router_interface_action('add',
                                              r['router']['id'],
                                              s1['subnet']['id'],
                                              None)
                self._router_interface_action('add',
                                              r['router']['id'],
                                              s2['subnet']['id'],
                                              None)

                def try_overlapped_cidr(cidr):
                    with self.subnet(cidr=cidr) as s3:
                        self._router_interface_action('add',
                                                      r['router']['id'],
                                                      s3['subnet']['id'],
                                                      None,
                                                      expected_code=exc.
                                                      HTTPBadRequest.code)
                # another subnet with same cidr
                try_overlapped_cidr('10.0.1.0/24')
                try_overlapped_cidr('10.0.2.0/24')
                # another subnet with overlapped cidr including s1
                try_overlapped_cidr('10.0.0.0/16')
                # another subnet with overlapped cidr including s2
                try_overlapped_cidr('10.0.2.128/28')

    def test_router_add_interface_no_data_returns_400(self):
        with self.router() as r:
            self._router_interface_action('add',
                                          r['router']['id'],
                                          None,
                                          None,
                                          expected_code=exc.
                                          HTTPBadRequest.code)

    def test_router_add_interface_with_both_ids_returns_400(self):
        with self.router() as r:
            with self.subnet() as s:
                with self.port(subnet=s) as p:
                    self._router_interface_action('add',
                                                  r['router']['id'],
                                                  s['subnet']['id'],
                                                  p['port']['id'],
                                                  expected_code=exc.
                                                  HTTPBadRequest.code)

    def test_router_add_gateway_dup_subnet1_returns_400(self):
        with self.router() as r:
            with self.subnet() as s:
                self._router_interface_action('add',
                                              r['router']['id'],
                                              s['subnet']['id'],
                                              None)
                self._set_net_external(s['subnet']['network_id'])
                self._add_external_gateway_to_router(
                    r['router']['id'],
                    s['subnet']['network_id'],
                    expected_code=exc.HTTPBadRequest.code)

    def test_router_add_gateway_dup_subnet2_returns_400(self):
        with self.router() as r:
            with self.subnet() as s:
                self._set_net_external(s['subnet']['network_id'])
                self._add_external_gateway_to_router(
                    r['router']['id'],
                    s['subnet']['network_id'])
                self._router_interface_action('add',
                                              r['router']['id'],
                                              s['subnet']['id'],
                                              None,
                                              expected_code=exc.
                                              HTTPBadRequest.code)

    def test_router_add_gateway_multiple_subnets_ipv6(self):
        """Ensure external gateway set doesn't add excess IPs on router gw

        Setting the gateway of a router to an external network with more than
        one IPv4 and one IPv6 subnet should only add an address from the first
        IPv4 subnet, an address from the first IPv6-stateful subnet, and an
        address from each IPv6-stateless (SLAAC and DHCPv6-stateless) subnet

        """
        with self.router() as r, self.network() as n:
            with self.subnet(
                    cidr='10.0.0.0/24', network=n) as s1, (
                 self.subnet(
                    cidr='10.0.1.0/24', network=n)) as s2, (
                 self.subnet(
                    cidr='2001:db8::/64', network=n,
                    ip_version=6,
                    ipv6_ra_mode=n_const.IPV6_SLAAC,
                    ipv6_address_mode=n_const.IPV6_SLAAC)) as s3, (
                 self.subnet(
                    cidr='2001:db8:1::/64', network=n,
                    ip_version=6,
                    ipv6_ra_mode=n_const.DHCPV6_STATEFUL,
                    ipv6_address_mode=n_const.DHCPV6_STATEFUL)) as s4, (
                 self.subnet(
                    cidr='2001:db8:2::/64', network=n,
                    ip_version=6,
                    ipv6_ra_mode=n_const.DHCPV6_STATELESS,
                    ipv6_address_mode=n_const.DHCPV6_STATELESS)) as s5:
                self._set_net_external(n['network']['id'])
                self._add_external_gateway_to_router(
                        r['router']['id'],
                        n['network']['id'])
                res = self._show('routers', r['router']['id'])
                fips = (res['router']['external_gateway_info']
                        ['external_fixed_ips'])
                fip_subnet_ids = {fip['subnet_id'] for fip in fips}
                # one of s1 or s2 should be in the list.
                if s1['subnet']['id'] in fip_subnet_ids:
                    self.assertEqual({s1['subnet']['id'],
                                      s3['subnet']['id'],
                                      s4['subnet']['id'],
                                      s5['subnet']['id']},
                                     fip_subnet_ids)
                else:
                    self.assertEqual({s2['subnet']['id'],
                                      s3['subnet']['id'],
                                      s4['subnet']['id'],
                                      s5['subnet']['id']},
                                     fip_subnet_ids)
                self._remove_external_gateway_from_router(
                    r['router']['id'],
                    n['network']['id'])

    def test_router_add_and_remove_gateway(self):
        with self.router() as r:
            with self.subnet() as s:
                self._set_net_external(s['subnet']['network_id'])
                self._add_external_gateway_to_router(
                    r['router']['id'],
                    s['subnet']['network_id'])
                body = self._show('routers', r['router']['id'])
                net_id = body['router']['external_gateway_info']['network_id']
                self.assertEqual(net_id, s['subnet']['network_id'])
                self._remove_external_gateway_from_router(
                    r['router']['id'],
                    s['subnet']['network_id'])
                body = self._show('routers', r['router']['id'])
                gw_info = body['router']['external_gateway_info']
                self.assertIsNone(gw_info)

    def test_router_add_and_remove_gateway_tenant_ctx(self):
        with self.router(tenant_id='noadmin',
                         set_context=True) as r:
            with self.subnet() as s:
                self._set_net_external(s['subnet']['network_id'])
                ctx = context.Context('', 'noadmin')
                self._add_external_gateway_to_router(
                    r['router']['id'],
                    s['subnet']['network_id'],
                    neutron_context=ctx)
                body = self._show('routers', r['router']['id'])
                net_id = body['router']['external_gateway_info']['network_id']
                self.assertEqual(net_id, s['subnet']['network_id'])
                self._remove_external_gateway_from_router(
                    r['router']['id'],
                    s['subnet']['network_id'])
                body = self._show('routers', r['router']['id'])
                gw_info = body['router']['external_gateway_info']
                self.assertIsNone(gw_info)

    def test_create_router_port_with_device_id_of_other_teants_router(self):
        with self.router() as admin_router:
            with self.network(tenant_id='tenant_a',
                              set_context=True) as n:
                with self.subnet(network=n):
                    for device_owner in l3_constants.ROUTER_INTERFACE_OWNERS:
                        self._create_port(
                            self.fmt, n['network']['id'],
                            tenant_id='tenant_a',
                            device_id=admin_router['router']['id'],
                            device_owner=device_owner,
                            set_context=True,
                            expected_res_status=exc.HTTPConflict.code)

    def test_create_non_router_port_device_id_of_other_teants_router_update(
        self):
        # This tests that HTTPConflict is raised if we create a non-router
        # port that matches the device_id of another tenants router and then
        # we change the device_owner to be network:router_interface.
        with self.router() as admin_router:
            with self.network(tenant_id='tenant_a',
                              set_context=True) as n:
                with self.subnet(network=n):
                    for device_owner in l3_constants.ROUTER_INTERFACE_OWNERS:
                        port_res = self._create_port(
                            self.fmt, n['network']['id'],
                            tenant_id='tenant_a',
                            device_id=admin_router['router']['id'],
                            set_context=True)
                        port = self.deserialize(self.fmt, port_res)
                        neutron_context = context.Context('', 'tenant_a')
                        data = {'port': {'device_owner': device_owner}}
                        self._update('ports', port['port']['id'], data,
                                     neutron_context=neutron_context,
                                     expected_code=exc.HTTPConflict.code)

    def test_update_port_device_id_to_different_tenants_router(self):
        with self.router() as admin_router:
            with self.router(tenant_id='tenant_a',
                             set_context=True) as tenant_router:
                with self.network(tenant_id='tenant_a',
                                  set_context=True) as n:
                    with self.subnet(network=n) as s:
                        port = self._router_interface_action(
                            'add', tenant_router['router']['id'],
                            s['subnet']['id'], None, tenant_id='tenant_a')
                        neutron_context = context.Context('', 'tenant_a')
                        data = {'port':
                                {'device_id': admin_router['router']['id']}}
                        self._update('ports', port['port_id'], data,
                                     neutron_context=neutron_context,
                                     expected_code=exc.HTTPConflict.code)

    def test_router_add_gateway_invalid_network_returns_400(self):
        with self.router() as r:
            self._add_external_gateway_to_router(
                r['router']['id'],
                "foobar", expected_code=exc.HTTPBadRequest.code)

    def test_router_add_gateway_non_existent_network_returns_404(self):
        with self.router() as r:
            self._add_external_gateway_to_router(
                r['router']['id'],
                _uuid(), expected_code=exc.HTTPNotFound.code)

    def test_router_add_gateway_net_not_external_returns_400(self):
        with self.router() as r:
            with self.subnet() as s:
                # intentionally do not set net as external
                self._add_external_gateway_to_router(
                    r['router']['id'],
                    s['subnet']['network_id'],
                    expected_code=exc.HTTPBadRequest.code)

    def test_router_add_gateway_no_subnet(self):
        with self.router() as r:
            with self.network() as n:
                self._set_net_external(n['network']['id'])
                self._add_external_gateway_to_router(
                    r['router']['id'],
                    n['network']['id'])
                body = self._show('routers', r['router']['id'])
                net_id = body['router']['external_gateway_info']['network_id']
                self.assertEqual(net_id, n['network']['id'])
                self._remove_external_gateway_from_router(
                    r['router']['id'],
                    n['network']['id'])
                body = self._show('routers', r['router']['id'])
                gw_info = body['router']['external_gateway_info']
                self.assertIsNone(gw_info)

    def test_router_add_gateway_no_subnet_forbidden(self):
        with self.router() as r:
            with self.network() as n:
                self._set_net_external(n['network']['id'])
                with mock.patch.object(registry, 'notify') as notify:
                    errors = [
                        exceptions.NotificationError(
                            'foo_callback_id',
                            n_exc.InvalidInput(error_message='forbidden')),
                    ]
                    notify.side_effect = exceptions.CallbackFailure(
                        errors=errors)
                    self._add_external_gateway_to_router(
                        r['router']['id'], n['network']['id'],
                        expected_code=exc.HTTPBadRequest.code)
                    notify.assert_called_once_with(
                        resources.ROUTER_GATEWAY,
                        events.BEFORE_CREATE,
                        mock.ANY,
                        context=mock.ANY,
                        router_id=r['router']['id'],
                        network_id=n['network']['id'],
                        subnets=[])

    def test_router_remove_interface_inuse_returns_409(self):
        with self.router() as r:
            with self.subnet() as s:
                self._router_interface_action('add',
                                              r['router']['id'],
                                              s['subnet']['id'],
                                              None)
                self._delete('routers', r['router']['id'],
                             expected_code=exc.HTTPConflict.code)

    def test_router_remove_interface_callback_failure_returns_409(self):
        with self.router() as r,\
                self.subnet() as s,\
                mock.patch.object(registry, 'notify') as notify:
            errors = [
                exceptions.NotificationError(
                    'foo_callback_id', n_exc.InUse()),
            ]
            self._router_interface_action('add',
                                          r['router']['id'],
                                          s['subnet']['id'],
                                          None)

            # we fail the first time, but not the second, when
            # the clean-up takes place
            notify.side_effect = [
                exceptions.CallbackFailure(errors=errors), None
            ]
            self._router_interface_action(
                'remove',
                r['router']['id'],
                s['subnet']['id'],
                None,
                exc.HTTPConflict.code)

    def test_router_clear_gateway_callback_failure_returns_409(self):
        with self.router() as r,\
                self.subnet() as s,\
                mock.patch.object(registry, 'notify') as notify:
            errors = [
                exceptions.NotificationError(
                    'foo_callback_id', n_exc.InUse()),
            ]

            self._set_net_external(s['subnet']['network_id'])
            self._add_external_gateway_to_router(
                    r['router']['id'],
                    s['subnet']['network_id'])
            notify.side_effect = exceptions.CallbackFailure(errors=errors)
            self._remove_external_gateway_from_router(
                r['router']['id'],
                s['subnet']['network_id'],
                external_gw_info={},
                expected_code=exc.HTTPConflict.code)

    def test_router_remove_interface_wrong_subnet_returns_400(self):
        with self.router() as r:
            with self.subnet() as s:
                with self.port() as p:
                    self._router_interface_action('add',
                                                  r['router']['id'],
                                                  None,
                                                  p['port']['id'])
                    self._router_interface_action('remove',
                                                  r['router']['id'],
                                                  s['subnet']['id'],
                                                  p['port']['id'],
                                                  exc.HTTPBadRequest.code)

    def test_router_remove_interface_nothing_returns_400(self):
        with self.router() as r:
            with self.subnet() as s:
                with self.port(subnet=s) as p:
                    self._router_interface_action('add',
                                                  r['router']['id'],
                                                  None,
                                                  p['port']['id'])
                    self._router_interface_action('remove',
                                                  r['router']['id'],
                                                  None,
                                                  None,
                                                  exc.HTTPBadRequest.code)
                    #remove properly to clean-up
                    self._router_interface_action('remove',
                                                  r['router']['id'],
                                                  None,
                                                  p['port']['id'])

    def test_router_remove_interface_returns_200(self):
        with self.router() as r:
            with self.port() as p:
                body = self._router_interface_action('add',
                                                     r['router']['id'],
                                                     None,
                                                     p['port']['id'])
                self._router_interface_action('remove',
                                              r['router']['id'],
                                              None,
                                              p['port']['id'],
                                              expected_body=body)

    def test_router_remove_interface_with_both_ids_returns_200(self):
        with self.router() as r:
            with self.subnet() as s:
                with self.port(subnet=s) as p:
                    self._router_interface_action('add',
                                                  r['router']['id'],
                                                  None,
                                                  p['port']['id'])
                    self._router_interface_action('remove',
                                                  r['router']['id'],
                                                  s['subnet']['id'],
                                                  p['port']['id'])

    def test_router_remove_interface_wrong_port_returns_404(self):
        with self.router() as r:
            with self.subnet():
                with self.port() as p:
                    self._router_interface_action('add',
                                                  r['router']['id'],
                                                  None,
                                                  p['port']['id'])
                    # create another port for testing failure case
                    res = self._create_port(self.fmt, p['port']['network_id'])
                    p2 = self.deserialize(self.fmt, res)
                    self._router_interface_action('remove',
                                                  r['router']['id'],
                                                  None,
                                                  p2['port']['id'],
                                                  exc.HTTPNotFound.code)

    def test_router_remove_ipv6_subnet_from_interface(self):
        """Delete a subnet from a router interface

        Verify that deleting a subnet with router-interface-delete removes
        that subnet when there are multiple subnets on the interface and
        removes the interface when it is the last subnet on the interface.
        """
        with self.router() as r, self.network() as n:
            with (self.subnet(network=n, cidr='fd00::1/64', ip_version=6)
                  ) as s1, self.subnet(network=n, cidr='fd01::1/64',
                                       ip_version=6) as s2:
                body = self._router_interface_action('add', r['router']['id'],
                                                     s1['subnet']['id'],
                                                     None)
                self._router_interface_action('add', r['router']['id'],
                                              s2['subnet']['id'], None)
                port = self._show('ports', body['port_id'])
                self.assertEqual(2, len(port['port']['fixed_ips']))
                self._router_interface_action('remove', r['router']['id'],
                                              s1['subnet']['id'], None)
                port = self._show('ports', body['port_id'])
                self.assertEqual(1, len(port['port']['fixed_ips']))
                self._router_interface_action('remove', r['router']['id'],
                                              s2['subnet']['id'], None)
                exp_code = exc.HTTPNotFound.code
                port = self._show('ports', body['port_id'],
                                  expected_code=exp_code)

    def test_router_delete(self):
        with self.router() as router:
            router_id = router['router']['id']
        req = self.new_show_request('router', router_id)
        res = req.get_response(self._api_for_resource('router'))
        self.assertEqual(404, res.status_int)

    def test_router_delete_with_port_existed_returns_409(self):
        with self.subnet() as subnet:
            res = self._create_router(self.fmt, _uuid())
            router = self.deserialize(self.fmt, res)
            self._router_interface_action('add',
                                          router['router']['id'],
                                          subnet['subnet']['id'],
                                          None)
            self._delete('routers', router['router']['id'],
                         exc.HTTPConflict.code)

    def test_router_delete_with_floatingip_existed_returns_409(self):
        with self.port() as p:
            private_sub = {'subnet': {'id':
                                      p['port']['fixed_ips'][0]['subnet_id']}}
            with self.subnet(cidr='12.0.0.0/24') as public_sub:
                self._set_net_external(public_sub['subnet']['network_id'])
                res = self._create_router(self.fmt, _uuid())
                r = self.deserialize(self.fmt, res)
                self._add_external_gateway_to_router(
                    r['router']['id'],
                    public_sub['subnet']['network_id'])
                self._router_interface_action('add', r['router']['id'],
                                              private_sub['subnet']['id'],
                                              None)
                res = self._create_floatingip(
                    self.fmt, public_sub['subnet']['network_id'],
                    port_id=p['port']['id'])
                self.assertEqual(exc.HTTPCreated.code, res.status_int)
                self._delete('routers', r['router']['id'],
                             expected_code=exc.HTTPConflict.code)

    def test_router_show(self):
        name = 'router1'
        tenant_id = _uuid()
        expected_value = [('name', name), ('tenant_id', tenant_id),
                          ('admin_state_up', True), ('status', 'ACTIVE'),
                          ('external_gateway_info', None)]
        with self.router(name='router1', admin_state_up=True,
                         tenant_id=tenant_id) as router:
            res = self._show('routers', router['router']['id'])
            for k, v in expected_value:
                self.assertEqual(res['router'][k], v)

    def test_network_update_external_failure(self):
        with self.router() as r:
            with self.subnet() as s1:
                self._set_net_external(s1['subnet']['network_id'])
                self._add_external_gateway_to_router(
                    r['router']['id'],
                    s1['subnet']['network_id'])
                self._update('networks', s1['subnet']['network_id'],
                             {'network': {external_net.EXTERNAL: False}},
                             expected_code=exc.HTTPConflict.code)

    def test_network_update_external(self):
        with self.router() as r:
            with self.network('test_net') as testnet:
                self._set_net_external(testnet['network']['id'])
                with self.subnet() as s1:
                    self._set_net_external(s1['subnet']['network_id'])
                    self._add_external_gateway_to_router(
                        r['router']['id'],
                        s1['subnet']['network_id'])
                    self._update('networks', testnet['network']['id'],
                                 {'network': {external_net.EXTERNAL: False}})

    def test_floatingip_crd_ops(self):
        with self.floatingip_with_assoc() as fip:
            self._validate_floating_ip(fip)

        # post-delete, check that it is really gone
        body = self._list('floatingips')
        self.assertEqual(0, len(body['floatingips']))

        self._show('floatingips', fip['floatingip']['id'],
                   expected_code=exc.HTTPNotFound.code)

    def _test_floatingip_with_assoc_fails(self, plugin_method):
        with self.subnet(cidr='200.0.0.0/24') as public_sub:
            self._set_net_external(public_sub['subnet']['network_id'])
            with self.port() as private_port:
                with self.router() as r:
                    sid = private_port['port']['fixed_ips'][0]['subnet_id']
                    private_sub = {'subnet': {'id': sid}}
                    self._add_external_gateway_to_router(
                        r['router']['id'],
                        public_sub['subnet']['network_id'])
                    self._router_interface_action('add', r['router']['id'],
                                                  private_sub['subnet']['id'],
                                                  None)
                    with mock.patch(plugin_method) as pl:
                        pl.side_effect = n_exc.BadRequest(
                            resource='floatingip',
                            msg='fake_error')
                        res = self._create_floatingip(
                            self.fmt,
                            public_sub['subnet']['network_id'],
                            port_id=private_port['port']['id'])
                        self.assertEqual(400, res.status_int)
                    for p in self._list('ports')['ports']:
                        if (p['device_owner'] ==
                            l3_constants.DEVICE_OWNER_FLOATINGIP):
                            self.fail('garbage port is not deleted')

    def test_floatingip_with_assoc_fails(self):
        self._test_floatingip_with_assoc_fails(
            'neutron.db.l3_db.L3_NAT_dbonly_mixin._check_and_get_fip_assoc')

    def test_create_floatingip_with_assoc(
        self, expected_status=l3_constants.FLOATINGIP_STATUS_ACTIVE):
        with self.floatingip_with_assoc() as fip:
            body = self._show('floatingips', fip['floatingip']['id'])
            self.assertEqual(body['floatingip']['id'],
                             fip['floatingip']['id'])
            self.assertEqual(body['floatingip']['port_id'],
                             fip['floatingip']['port_id'])
            self.assertEqual(expected_status, body['floatingip']['status'])
            self.assertIsNotNone(body['floatingip']['fixed_ip_address'])
            self.assertIsNotNone(body['floatingip']['router_id'])

    def test_create_floatingip_non_admin_context_agent_notification(self):
        plugin = manager.NeutronManager.get_service_plugins()[
            service_constants.L3_ROUTER_NAT]
        if not hasattr(plugin, 'l3_rpc_notifier'):
            self.skipTest("Plugin does not support l3_rpc_notifier")

        with self.subnet(cidr='11.0.0.0/24') as public_sub,\
                self.port() as private_port,\
                self.router() as r:
            self._set_net_external(public_sub['subnet']['network_id'])
            subnet_id = private_port['port']['fixed_ips'][0]['subnet_id']
            private_sub = {'subnet': {'id': subnet_id}}

            self._add_external_gateway_to_router(
                r['router']['id'],
                public_sub['subnet']['network_id'])
            self._router_interface_action(
                'add', r['router']['id'],
                private_sub['subnet']['id'], None)

            with mock.patch.object(plugin.l3_rpc_notifier,
                                   'routers_updated') as agent_notification:
                self._make_floatingip(
                    self.fmt,
                    public_sub['subnet']['network_id'],
                    port_id=private_port['port']['id'],
                    set_context=False)
                self.assertTrue(agent_notification.called)

    def test_floating_port_status_not_applicable(self):
        with self.floatingip_with_assoc():
            port_body = self._list('ports',
               query_params='device_owner=network:floatingip')['ports'][0]
            self.assertEqual(l3_constants.PORT_STATUS_NOTAPPLICABLE,
                             port_body['status'])

    def test_floatingip_update(
        self, expected_status=l3_constants.FLOATINGIP_STATUS_ACTIVE):
        with self.port() as p:
            private_sub = {'subnet': {'id':
                                      p['port']['fixed_ips'][0]['subnet_id']}}
            with self.floatingip_no_assoc(private_sub) as fip:
                body = self._show('floatingips', fip['floatingip']['id'])
                self.assertIsNone(body['floatingip']['port_id'])
                self.assertIsNone(body['floatingip']['fixed_ip_address'])
                self.assertEqual(expected_status, body['floatingip']['status'])

                port_id = p['port']['id']
                ip_address = p['port']['fixed_ips'][0]['ip_address']
                body = self._update('floatingips', fip['floatingip']['id'],
                                    {'floatingip': {'port_id': port_id}})
                self.assertEqual(port_id, body['floatingip']['port_id'])
                self.assertEqual(ip_address,
                                 body['floatingip']['fixed_ip_address'])

    def test_floatingip_create_different_fixed_ip_same_port(self):
        '''This tests that it is possible to delete a port that has
        multiple floating ip addresses associated with it (each floating
        address associated with a unique fixed address).
        '''

        with self.router() as r:
            with self.subnet(cidr='11.0.0.0/24') as public_sub:
                self._set_net_external(public_sub['subnet']['network_id'])
                self._add_external_gateway_to_router(
                    r['router']['id'],
                    public_sub['subnet']['network_id'])

                with self.subnet() as private_sub:
                    ip_range = list(netaddr.IPNetwork(
                        private_sub['subnet']['cidr']))
                    fixed_ips = [{'ip_address': str(ip_range[-3])},
                                 {'ip_address': str(ip_range[-2])}]

                    self._router_interface_action(
                        'add', r['router']['id'],
                        private_sub['subnet']['id'], None)

                    with self.port(subnet=private_sub,
                                   fixed_ips=fixed_ips) as p:

                        fip1 = self._make_floatingip(
                            self.fmt,
                            public_sub['subnet']['network_id'],
                            p['port']['id'],
                            fixed_ip=str(ip_range[-2]))
                        fip2 = self._make_floatingip(
                            self.fmt,
                            public_sub['subnet']['network_id'],
                            p['port']['id'],
                            fixed_ip=str(ip_range[-3]))

                        # Test that floating ips are assigned successfully.
                        body = self._show('floatingips',
                                          fip1['floatingip']['id'])
                        self.assertEqual(
                            body['floatingip']['port_id'],
                            fip1['floatingip']['port_id'])

                        body = self._show('floatingips',
                                          fip2['floatingip']['id'])
                        self.assertEqual(
                            body['floatingip']['port_id'],
                            fip2['floatingip']['port_id'])
                    self._delete('ports', p['port']['id'])
                    # Test that port has been successfully deleted.
                    body = self._show('ports', p['port']['id'],
                                      expected_code=exc.HTTPNotFound.code)

    def test_floatingip_update_different_fixed_ip_same_port(self):
        with self.subnet() as s:
            ip_range = list(netaddr.IPNetwork(s['subnet']['cidr']))
            fixed_ips = [{'ip_address': str(ip_range[-3])},
                         {'ip_address': str(ip_range[-2])}]
            with self.port(subnet=s, fixed_ips=fixed_ips) as p:
                with self.floatingip_with_assoc(
                    port_id=p['port']['id'],
                    fixed_ip=str(ip_range[-3])) as fip:
                    body = self._show('floatingips', fip['floatingip']['id'])
                    self.assertEqual(fip['floatingip']['id'],
                                     body['floatingip']['id'])
                    self.assertEqual(fip['floatingip']['port_id'],
                                     body['floatingip']['port_id'])
                    self.assertEqual(str(ip_range[-3]),
                                     body['floatingip']['fixed_ip_address'])
                    self.assertIsNotNone(body['floatingip']['router_id'])
                    body_2 = self._update(
                        'floatingips', fip['floatingip']['id'],
                        {'floatingip': {'port_id': p['port']['id'],
                                        'fixed_ip_address': str(ip_range[-2])}
                         })
                    self.assertEqual(fip['floatingip']['port_id'],
                                     body_2['floatingip']['port_id'])
                    self.assertEqual(str(ip_range[-2]),
                                     body_2['floatingip']['fixed_ip_address'])

    def test_floatingip_update_invalid_fixed_ip(self):
        with self.subnet() as s:
            with self.port(subnet=s) as p:
                with self.floatingip_with_assoc(
                    port_id=p['port']['id']) as fip:
                    self._update(
                        'floatingips', fip['floatingip']['id'],
                        {'floatingip': {'port_id': p['port']['id'],
                                        'fixed_ip_address': '2001:db8::a'}},
                        expected_code=exc.HTTPBadRequest.code)

    def test_floatingip_update_to_same_port_id_twice(
        self, expected_status=l3_constants.FLOATINGIP_STATUS_ACTIVE):
        with self.port() as p:
            private_sub = {'subnet': {'id':
                                      p['port']['fixed_ips'][0]['subnet_id']}}
            with self.floatingip_no_assoc(private_sub) as fip:
                body = self._show('floatingips', fip['floatingip']['id'])
                self.assertIsNone(body['floatingip']['port_id'])
                self.assertIsNone(body['floatingip']['fixed_ip_address'])
                self.assertEqual(expected_status, body['floatingip']['status'])

                port_id = p['port']['id']
                ip_address = p['port']['fixed_ips'][0]['ip_address']
                # 1. Update floating IP with port_id (associate)
                body = self._update('floatingips', fip['floatingip']['id'],
                                    {'floatingip': {'port_id': port_id}})
                self.assertEqual(port_id, body['floatingip']['port_id'])
                self.assertEqual(ip_address,
                                 body['floatingip']['fixed_ip_address'])

                # 2. Update floating IP with same port again
                body = self._update('floatingips', fip['floatingip']['id'],
                                    {'floatingip': {'port_id': port_id}})
                # No errors, and nothing changed
                self.assertEqual(port_id, body['floatingip']['port_id'])
                self.assertEqual(ip_address,
                                 body['floatingip']['fixed_ip_address'])

    def test_first_floatingip_associate_notification(self):
        with self.port() as p:
            private_sub = {'subnet': {'id':
                                      p['port']['fixed_ips'][0]['subnet_id']}}
            with self.floatingip_no_assoc(private_sub) as fip:
                port_id = p['port']['id']
                ip_address = p['port']['fixed_ips'][0]['ip_address']
                with mock.patch.object(registry, 'notify') as notify:
                    body = self._update('floatingips',
                                        fip['floatingip']['id'],
                                        {'floatingip': {'port_id': port_id}})
                    fip_addr = fip['floatingip']['floating_ip_address']
                    fip_network_id = fip['floatingip']['floating_network_id']
                    router_id = body['floatingip']['router_id']
                    body = self._show('routers', router_id)
                    ext_gw_info = body['router']['external_gateway_info']
                    ext_fixed_ip = ext_gw_info['external_fixed_ips'][0]
                    notify.assert_any_call(resources.FLOATING_IP,
                                           events.AFTER_UPDATE,
                                           mock.ANY,
                                           context=mock.ANY,
                                           fixed_ip_address=ip_address,
                                           fixed_port_id=port_id,
                                           floating_ip_address=fip_addr,
                                           floating_network_id=fip_network_id,
                                           last_known_router_id=None,
                                           router_id=router_id,
                                           next_hop=ext_fixed_ip['ip_address'])

    def test_floatingip_disassociate_notification(self):
        with self.port() as p:
            private_sub = {'subnet': {'id':
                                      p['port']['fixed_ips'][0]['subnet_id']}}
            with self.floatingip_no_assoc(private_sub) as fip:
                port_id = p['port']['id']
                body = self._update('floatingips',
                                    fip['floatingip']['id'],
                                    {'floatingip': {'port_id': port_id}})
                with mock.patch.object(registry, 'notify') as notify:
                    fip_addr = fip['floatingip']['floating_ip_address']
                    fip_network_id = fip['floatingip']['floating_network_id']
                    router_id = body['floatingip']['router_id']
                    self._update('floatingips',
                                 fip['floatingip']['id'],
                                 {'floatingip': {'port_id': None}})
                    notify.assert_any_call(resources.FLOATING_IP,
                                           events.AFTER_UPDATE,
                                           mock.ANY,
                                           context=mock.ANY,
                                           fixed_ip_address=None,
                                           fixed_port_id=None,
                                           floating_ip_address=fip_addr,
                                           floating_network_id=fip_network_id,
                                           last_known_router_id=router_id,
                                           router_id=None,
                                           next_hop=None)

    def test_floatingip_association_on_unowned_router(self):
        # create a router owned by one tenant and associate the FIP with a
        # different tenant, assert that the FIP association succeeds
        with self.subnet(cidr='11.0.0.0/24') as public_sub:
            self._set_net_external(public_sub['subnet']['network_id'])
            with self.port() as private_port:
                with self.router(tenant_id='router-owner',
                                 set_context=True) as r:
                    sid = private_port['port']['fixed_ips'][0]['subnet_id']
                    private_sub = {'subnet': {'id': sid}}

                    self._add_external_gateway_to_router(
                        r['router']['id'],
                        public_sub['subnet']['network_id'])
                    self._router_interface_action(
                        'add', r['router']['id'],
                        private_sub['subnet']['id'], None)

                    self._make_floatingip(self.fmt,
                                          public_sub['subnet']['network_id'],
                                          port_id=private_port['port']['id'],
                                          fixed_ip=None,
                                          set_context=True)

    def test_floatingip_update_different_router(self):
        # Create subnet with different CIDRs to account for plugins which
        # do not support overlapping IPs
        with self.subnet(cidr='10.0.0.0/24') as s1,\
                self.subnet(cidr='10.0.1.0/24') as s2:
            with self.port(subnet=s1) as p1, self.port(subnet=s2) as p2:
                private_sub1 = {'subnet':
                                {'id':
                                 p1['port']['fixed_ips'][0]['subnet_id']}}
                private_sub2 = {'subnet':
                                {'id':
                                 p2['port']['fixed_ips'][0]['subnet_id']}}
                with self.subnet(cidr='12.0.0.0/24') as public_sub:
                    with self.floatingip_no_assoc_with_public_sub(
                        private_sub1,
                        public_sub=public_sub) as (fip1, r1),\
                            self.floatingip_no_assoc_with_public_sub(
                                private_sub2,
                                public_sub=public_sub) as (fip2, r2):

                        def assert_no_assoc(fip):
                            body = self._show('floatingips',
                                              fip['floatingip']['id'])
                            self.assertIsNone(body['floatingip']['port_id'])
                            self.assertIsNone(
                                body['floatingip']['fixed_ip_address'])

                        assert_no_assoc(fip1)
                        assert_no_assoc(fip2)

                        def associate_and_assert(fip, port):
                            port_id = port['port']['id']
                            ip_address = (port['port']['fixed_ips']
                                          [0]['ip_address'])
                            body = self._update(
                                'floatingips', fip['floatingip']['id'],
                                {'floatingip': {'port_id': port_id}})
                            self.assertEqual(port_id,
                                             body['floatingip']['port_id'])
                            self.assertEqual(
                                ip_address,
                                body['floatingip']['fixed_ip_address'])
                            return body['floatingip']['router_id']

                        fip1_r1_res = associate_and_assert(fip1, p1)
                        self.assertEqual(fip1_r1_res, r1['router']['id'])
                        # The following operation will associate the floating
                        # ip to a different router
                        fip1_r2_res = associate_and_assert(fip1, p2)
                        self.assertEqual(fip1_r2_res, r2['router']['id'])
                        fip2_r1_res = associate_and_assert(fip2, p1)
                        self.assertEqual(fip2_r1_res, r1['router']['id'])
                        # disassociate fip1
                        self._update(
                            'floatingips', fip1['floatingip']['id'],
                            {'floatingip': {'port_id': None}})
                        fip2_r2_res = associate_and_assert(fip2, p2)
                        self.assertEqual(fip2_r2_res, r2['router']['id'])

    def test_floatingip_port_delete(self):
        with self.subnet() as private_sub:
            with self.floatingip_no_assoc(private_sub) as fip:
                with self.port(subnet=private_sub) as p:
                    body = self._update('floatingips', fip['floatingip']['id'],
                                        {'floatingip':
                                         {'port_id': p['port']['id']}})
                # note: once this port goes out of scope, the port will be
                # deleted, which is what we want to test. We want to confirm
                # that the fields are set back to None
                self._delete('ports', p['port']['id'])
                body = self._show('floatingips', fip['floatingip']['id'])
                self.assertEqual(body['floatingip']['id'],
                                 fip['floatingip']['id'])
                self.assertIsNone(body['floatingip']['port_id'])
                self.assertIsNone(body['floatingip']['fixed_ip_address'])
                self.assertIsNone(body['floatingip']['router_id'])

    def test_two_fips_one_port_invalid_return_409(self):
        with self.floatingip_with_assoc() as fip1:
            res = self._create_floatingip(
                self.fmt,
                fip1['floatingip']['floating_network_id'],
                fip1['floatingip']['port_id'])
            self.assertEqual(exc.HTTPConflict.code, res.status_int)

    def test_floating_ip_direct_port_delete_returns_409(self):
        found = False
        with self.floatingip_with_assoc():
            for p in self._list('ports')['ports']:
                if p['device_owner'] == l3_constants.DEVICE_OWNER_FLOATINGIP:
                    self._delete('ports', p['id'],
                                 expected_code=exc.HTTPConflict.code)
                    found = True
        self.assertTrue(found)

    def _test_floatingip_with_invalid_create_port(self, plugin_class):
        with self.port() as p:
            private_sub = {'subnet': {'id':
                                      p['port']['fixed_ips'][0]['subnet_id']}}
            with self.subnet(cidr='12.0.0.0/24') as public_sub:
                self._set_net_external(public_sub['subnet']['network_id'])
                res = self._create_router(self.fmt, _uuid())
                r = self.deserialize(self.fmt, res)
                self._add_external_gateway_to_router(
                    r['router']['id'],
                    public_sub['subnet']['network_id'])
                self._router_interface_action(
                    'add', r['router']['id'],
                    private_sub['subnet']['id'],
                    None)

                with mock.patch(plugin_class + '.create_port') as createport:
                    createport.return_value = {'fixed_ips': []}
                    res = self._create_floatingip(
                        self.fmt, public_sub['subnet']['network_id'],
                        port_id=p['port']['id'])
                    self.assertEqual(exc.HTTPBadRequest.code, res.status_int)

    def test_floatingip_with_invalid_create_port(self):
        self._test_floatingip_with_invalid_create_port(
            'neutron.db.db_base_plugin_v2.NeutronDbPluginV2')

    def test_create_floatingip_with_subnet_id_non_admin(self):
        with self.subnet() as public_sub:
            self._set_net_external(public_sub['subnet']['network_id'])
            with self.router():
                res = self._create_floatingip(
                    self.fmt,
                    public_sub['subnet']['network_id'],
                    subnet_id=public_sub['subnet']['id'],
                    set_context=True)
        self.assertEqual(exc.HTTPCreated.code, res.status_int)

    def test_create_floatingip_with_multisubnet_id(self):
        with self.network() as network:
            self._set_net_external(network['network']['id'])
            with self.subnet(network, cidr='10.0.12.0/24') as subnet1:
                with self.subnet(network, cidr='10.0.13.0/24') as subnet2:
                    with self.router():
                        res = self._create_floatingip(
                            self.fmt,
                            subnet1['subnet']['network_id'],
                            subnet_id=subnet1['subnet']['id'])
                        fip1 = self.deserialize(self.fmt, res)
                        res = self._create_floatingip(
                            self.fmt,
                            subnet1['subnet']['network_id'],
                            subnet_id=subnet2['subnet']['id'])
                        fip2 = self.deserialize(self.fmt, res)
        self.assertTrue(
            fip1['floatingip']['floating_ip_address'].startswith('10.0.12'))
        self.assertTrue(
            fip2['floatingip']['floating_ip_address'].startswith('10.0.13'))

    def test_create_floatingip_with_wrong_subnet_id(self):
        with self.network() as network1:
            self._set_net_external(network1['network']['id'])
            with self.subnet(network1, cidr='10.0.12.0/24') as subnet1:
                with self.network() as network2:
                    self._set_net_external(network2['network']['id'])
                    with self.subnet(network2, cidr='10.0.13.0/24') as subnet2:
                        with self.router():
                            res = self._create_floatingip(
                                self.fmt,
                                subnet1['subnet']['network_id'],
                                subnet_id=subnet2['subnet']['id'])
        self.assertEqual(exc.HTTPBadRequest.code, res.status_int)

    def test_create_floatingip_no_ext_gateway_return_404(self):
        with self.subnet() as public_sub:
            self._set_net_external(public_sub['subnet']['network_id'])
            with self.port() as private_port:
                with self.router():
                    res = self._create_floatingip(
                        self.fmt,
                        public_sub['subnet']['network_id'],
                        port_id=private_port['port']['id'])
                    # this should be some kind of error
                    self.assertEqual(exc.HTTPNotFound.code, res.status_int)

    def test_create_floating_non_ext_network_returns_400(self):
        with self.subnet() as public_sub:
            # normally we would set the network of public_sub to be
            # external, but the point of this test is to handle when
            # that is not the case
            with self.router():
                res = self._create_floatingip(
                    self.fmt,
                    public_sub['subnet']['network_id'])
                self.assertEqual(exc.HTTPBadRequest.code, res.status_int)

    def test_create_floatingip_no_public_subnet_returns_400(self):
        with self.network() as public_network:
            with self.port() as private_port:
                with self.router() as r:
                    sid = private_port['port']['fixed_ips'][0]['subnet_id']
                    private_sub = {'subnet': {'id': sid}}
                    self._router_interface_action('add', r['router']['id'],
                                                  private_sub['subnet']['id'],
                                                  None)

                    res = self._create_floatingip(
                        self.fmt,
                        public_network['network']['id'],
                        port_id=private_port['port']['id'])
                    self.assertEqual(exc.HTTPBadRequest.code, res.status_int)

    def test_create_floatingip_invalid_floating_network_id_returns_400(self):
        # API-level test - no need to create all objects for l3 plugin
        res = self._create_floatingip(self.fmt, 'iamnotanuuid',
                                      uuidutils.generate_uuid(), '192.168.0.1')
        self.assertEqual(400, res.status_int)

    def test_create_floatingip_invalid_floating_port_id_returns_400(self):
        # API-level test - no need to create all objects for l3 plugin
        res = self._create_floatingip(self.fmt, uuidutils.generate_uuid(),
                                      'iamnotanuuid', '192.168.0.1')
        self.assertEqual(400, res.status_int)

    def test_create_floatingip_invalid_fixed_ip_address_returns_400(self):
        # API-level test - no need to create all objects for l3 plugin
        res = self._create_floatingip(self.fmt, uuidutils.generate_uuid(),
                                      uuidutils.generate_uuid(), 'iamnotnanip')
        self.assertEqual(400, res.status_int)

    def test_create_floatingip_invalid_fixed_ipv6_address_returns_400(self):
        # API-level test - no need to create all objects for l3 plugin
        res = self._create_floatingip(self.fmt, uuidutils.generate_uuid(),
                                      uuidutils.generate_uuid(), '2001:db8::a')
        self.assertEqual(400, res.status_int)

    def test_floatingip_list_with_sort(self):
        with self.subnet(cidr="10.0.0.0/24") as s1,\
                self.subnet(cidr="11.0.0.0/24") as s2,\
                self.subnet(cidr="12.0.0.0/24") as s3:
            network_id1 = s1['subnet']['network_id']
            network_id2 = s2['subnet']['network_id']
            network_id3 = s3['subnet']['network_id']
            self._set_net_external(network_id1)
            self._set_net_external(network_id2)
            self._set_net_external(network_id3)
            fp1 = self._make_floatingip(self.fmt, network_id1)
            fp2 = self._make_floatingip(self.fmt, network_id2)
            fp3 = self._make_floatingip(self.fmt, network_id3)
            self._test_list_with_sort('floatingip', (fp3, fp2, fp1),
                                      [('floating_ip_address', 'desc')])

    def test_floatingip_list_with_port_id(self):
        with self.floatingip_with_assoc() as fip:
            port_id = fip['floatingip']['port_id']
            res = self._list('floatingips',
                             query_params="port_id=%s" % port_id)
            self.assertEqual(1, len(res['floatingips']))
            res = self._list('floatingips', query_params="port_id=aaa")
            self.assertEqual(0, len(res['floatingips']))

    def test_floatingip_list_with_pagination(self):
        with self.subnet(cidr="10.0.0.0/24") as s1,\
                self.subnet(cidr="11.0.0.0/24") as s2,\
                self.subnet(cidr="12.0.0.0/24") as s3:
            network_id1 = s1['subnet']['network_id']
            network_id2 = s2['subnet']['network_id']
            network_id3 = s3['subnet']['network_id']
            self._set_net_external(network_id1)
            self._set_net_external(network_id2)
            self._set_net_external(network_id3)
            fp1 = self._make_floatingip(self.fmt, network_id1)
            fp2 = self._make_floatingip(self.fmt, network_id2)
            fp3 = self._make_floatingip(self.fmt, network_id3)
            self._test_list_with_pagination(
                'floatingip', (fp1, fp2, fp3),
                ('floating_ip_address', 'asc'), 2, 2)

    def test_floatingip_list_with_pagination_reverse(self):
        with self.subnet(cidr="10.0.0.0/24") as s1,\
                self.subnet(cidr="11.0.0.0/24") as s2,\
                self.subnet(cidr="12.0.0.0/24") as s3:
            network_id1 = s1['subnet']['network_id']
            network_id2 = s2['subnet']['network_id']
            network_id3 = s3['subnet']['network_id']
            self._set_net_external(network_id1)
            self._set_net_external(network_id2)
            self._set_net_external(network_id3)
            fp1 = self._make_floatingip(self.fmt, network_id1)
            fp2 = self._make_floatingip(self.fmt, network_id2)
            fp3 = self._make_floatingip(self.fmt, network_id3)
            self._test_list_with_pagination_reverse(
                'floatingip', (fp1, fp2, fp3),
                ('floating_ip_address', 'asc'), 2, 2)

    def test_floatingip_multi_external_one_internal(self):
        with self.subnet(cidr="10.0.0.0/24") as exs1,\
                self.subnet(cidr="11.0.0.0/24") as exs2,\
                self.subnet(cidr="12.0.0.0/24") as ins1:
            network_ex_id1 = exs1['subnet']['network_id']
            network_ex_id2 = exs2['subnet']['network_id']
            self._set_net_external(network_ex_id1)
            self._set_net_external(network_ex_id2)

            r2i_fixed_ips = [{'ip_address': '12.0.0.2'}]
            with self.router() as r1,\
                    self.router() as r2,\
                    self.port(subnet=ins1,
                              fixed_ips=r2i_fixed_ips) as r2i_port:
                self._add_external_gateway_to_router(
                    r1['router']['id'],
                    network_ex_id1)
                self._router_interface_action('add', r1['router']['id'],
                                              ins1['subnet']['id'],
                                              None)
                self._add_external_gateway_to_router(
                    r2['router']['id'],
                    network_ex_id2)
                self._router_interface_action('add', r2['router']['id'],
                                              None,
                                              r2i_port['port']['id'])

                with self.port(subnet=ins1,
                               fixed_ips=[{'ip_address': '12.0.0.3'}]
                               ) as private_port:

                    fp1 = self._make_floatingip(self.fmt, network_ex_id1,
                                            private_port['port']['id'])
                    fp2 = self._make_floatingip(self.fmt, network_ex_id2,
                                            private_port['port']['id'])
                    self.assertEqual(fp1['floatingip']['router_id'],
                                     r1['router']['id'])
                    self.assertEqual(fp2['floatingip']['router_id'],
                                     r2['router']['id'])

    def test_floatingip_same_external_and_internal(self):
        # Select router with subnet's gateway_ip for floatingip when
        # routers connected to same subnet and external network.
        with self.subnet(cidr="10.0.0.0/24") as exs,\
                self.subnet(cidr="12.0.0.0/24", gateway_ip="12.0.0.50") as ins:
            network_ex_id = exs['subnet']['network_id']
            self._set_net_external(network_ex_id)

            r2i_fixed_ips = [{'ip_address': '12.0.0.2'}]
            with self.router() as r1,\
                    self.router() as r2,\
                    self.port(subnet=ins,
                              fixed_ips=r2i_fixed_ips) as r2i_port:
                self._add_external_gateway_to_router(
                    r1['router']['id'],
                    network_ex_id)
                self._router_interface_action('add', r2['router']['id'],
                                              None,
                                              r2i_port['port']['id'])
                self._router_interface_action('add', r1['router']['id'],
                                              ins['subnet']['id'],
                                              None)
                self._add_external_gateway_to_router(
                    r2['router']['id'],
                    network_ex_id)

                with self.port(subnet=ins,
                               fixed_ips=[{'ip_address': '12.0.0.8'}]
                               ) as private_port:

                    fp = self._make_floatingip(self.fmt, network_ex_id,
                                            private_port['port']['id'])
                    self.assertEqual(r1['router']['id'],
                                     fp['floatingip']['router_id'])

    def _test_floatingip_via_router_interface(self, http_status):
        # NOTE(yamamoto): "exs" subnet is just to provide a gateway port
        # for the router.  Otherwise the test would fail earlier without
        # reaching the code we want to test. (bug 1556884)
        with self.subnet(cidr="10.0.0.0/24") as exs, \
            self.subnet(cidr="10.0.1.0/24") as ins1, \
            self.subnet(cidr="10.0.2.0/24") as ins2:
            network_ex_id = exs['subnet']['network_id']
            self._set_net_external(network_ex_id)
            network_in2_id = ins2['subnet']['network_id']
            self._set_net_external(network_in2_id)
            with self.router() as r1, self.port(subnet=ins1) as private_port:
                self._add_external_gateway_to_router(r1['router']['id'],
                                                     network_ex_id)
                self._router_interface_action('add', r1['router']['id'],
                                              ins1['subnet']['id'], None)
                self._router_interface_action('add', r1['router']['id'],
                                              ins2['subnet']['id'], None)
                self._make_floatingip(self.fmt,
                                      network_id=network_in2_id,
                                      port_id=private_port['port']['id'],
                                      http_status=http_status)

    def _get_router_for_floatingip_without_device_owner_check(
            self, context, internal_port,
            internal_subnet, external_network_id):
        gw_port = orm.aliased(models_v2.Port, name="gw_port")
        routerport_qry = context.session.query(
            l3_db.RouterPort.router_id,
            models_v2.IPAllocation.ip_address
        ).join(
            models_v2.Port, models_v2.IPAllocation
        ).filter(
            models_v2.Port.network_id == internal_port['network_id'],
            l3_db.RouterPort.port_type.in_(
                l3_constants.ROUTER_INTERFACE_OWNERS
            ),
            models_v2.IPAllocation.subnet_id == internal_subnet['id']
        ).join(
            gw_port, gw_port.device_id == l3_db.RouterPort.router_id
        ).filter(
            gw_port.network_id == external_network_id,
        ).distinct()

        first_router_id = None
        for router_id, interface_ip in routerport_qry:
            if interface_ip == internal_subnet['gateway_ip']:
                return router_id
            if not first_router_id:
                first_router_id = router_id
        if first_router_id:
            return first_router_id

        raise l3.ExternalGatewayForFloatingIPNotFound(
            subnet_id=internal_subnet['id'],
            external_network_id=external_network_id,
            port_id=internal_port['id'])

    def test_floatingip_via_router_interface_returns_404(self):
        self._test_floatingip_via_router_interface(exc.HTTPNotFound.code)

    def test_floatingip_via_router_interface_returns_201(self):
        # Override get_router_for_floatingip, as
        # networking-midonet's L3 service plugin would do.
        plugin = manager.NeutronManager.get_service_plugins()[
            service_constants.L3_ROUTER_NAT]
        with mock.patch.object(plugin, "get_router_for_floatingip",
            self._get_router_for_floatingip_without_device_owner_check):
            self._test_floatingip_via_router_interface(exc.HTTPCreated.code)

    def test_floatingip_delete_router_intf_with_subnet_id_returns_409(self):
        found = False
        with self.floatingip_with_assoc():
            for p in self._list('ports')['ports']:
                if p['device_owner'] == l3_constants.DEVICE_OWNER_ROUTER_INTF:
                    subnet_id = p['fixed_ips'][0]['subnet_id']
                    router_id = p['device_id']
                    self._router_interface_action(
                        'remove', router_id, subnet_id, None,
                        expected_code=exc.HTTPConflict.code)
                    found = True
                    break
        self.assertTrue(found)

    def test_floatingip_delete_router_intf_with_port_id_returns_409(self):
        found = False
        with self.floatingip_with_assoc():
            for p in self._list('ports')['ports']:
                if p['device_owner'] == l3_constants.DEVICE_OWNER_ROUTER_INTF:
                    router_id = p['device_id']
                    self._router_interface_action(
                        'remove', router_id, None, p['id'],
                        expected_code=exc.HTTPConflict.code)
                    found = True
                    break
        self.assertTrue(found)

    def _test_router_delete_subnet_inuse_returns_409(self, router, subnet):
        r, s = router, subnet
        self._router_interface_action('add',
                                      r['router']['id'],
                                      s['subnet']['id'],
                                      None)
        # subnet cannot be deleted as it's attached to a router
        self._delete('subnets', s['subnet']['id'],
                     expected_code=exc.HTTPConflict.code)

    def _ipv6_subnet(self, mode):
        return self.subnet(cidr='fd00::1/64', gateway_ip='fd00::1',
                           ip_version=6,
                           ipv6_ra_mode=mode,
                           ipv6_address_mode=mode)

    def test_router_delete_subnet_inuse_returns_409(self):
        with self.router() as r:
            with self.subnet() as s:
                self._test_router_delete_subnet_inuse_returns_409(r, s)

    def test_router_delete_ipv6_slaac_subnet_inuse_returns_409(self):
        with self.router() as r:
            with self._ipv6_subnet(n_const.IPV6_SLAAC) as s:
                self._test_router_delete_subnet_inuse_returns_409(r, s)

    def test_router_delete_dhcpv6_stateless_subnet_inuse_returns_409(self):
        with self.router() as r:
            with self._ipv6_subnet(n_const.DHCPV6_STATELESS) as s:
                self._test_router_delete_subnet_inuse_returns_409(r, s)

    def test_delete_ext_net_with_disassociated_floating_ips(self):
        with self.network() as net:
            net_id = net['network']['id']
            self._set_net_external(net_id)
            with self.subnet(network=net):
                self._make_floatingip(self.fmt, net_id)

    def test_create_floatingip_with_specific_ip(self):
        with self.subnet(cidr='10.0.0.0/24') as s:
            network_id = s['subnet']['network_id']
            self._set_net_external(network_id)
            fp = self._make_floatingip(self.fmt, network_id,
                                       floating_ip='10.0.0.10')
            self.assertEqual('10.0.0.10',
                             fp['floatingip']['floating_ip_address'])

    def test_create_floatingip_with_specific_ip_out_of_allocation(self):
        with self.subnet(cidr='10.0.0.0/24',
                         allocation_pools=[
                             {'start': '10.0.0.10', 'end': '10.0.0.20'}]
                         ) as s:
            network_id = s['subnet']['network_id']
            self._set_net_external(network_id)
            fp = self._make_floatingip(self.fmt, network_id,
                                       floating_ip='10.0.0.30')
            self.assertEqual('10.0.0.30',
                             fp['floatingip']['floating_ip_address'])

    def test_create_floatingip_with_specific_ip_non_admin(self):
        ctx = context.Context('user_id', 'tenant_id')

        with self.subnet(cidr='10.0.0.0/24') as s:
            network_id = s['subnet']['network_id']
            self._set_net_external(network_id)
            self._make_floatingip(self.fmt, network_id,
                                  set_context=ctx,
                                  floating_ip='10.0.0.10',
                                  http_status=exc.HTTPForbidden.code)

    def test_create_floatingip_with_specific_ip_out_of_subnet(self):

        with self.subnet(cidr='10.0.0.0/24') as s:
            network_id = s['subnet']['network_id']
            self._set_net_external(network_id)
            self._make_floatingip(self.fmt, network_id,
                                  floating_ip='10.0.1.10',
                                  http_status=exc.HTTPBadRequest.code)

    def test_create_floatingip_with_duplicated_specific_ip(self):

        with self.subnet(cidr='10.0.0.0/24') as s:
            network_id = s['subnet']['network_id']
            self._set_net_external(network_id)
            self._make_floatingip(self.fmt, network_id,
                                  floating_ip='10.0.0.10')

            self._make_floatingip(self.fmt, network_id,
                                  floating_ip='10.0.0.10',
                                  http_status=exc.HTTPConflict.code)

    def test_create_floatingips_native_quotas(self):
        quota = 1
        cfg.CONF.set_override('quota_floatingip', quota, group='QUOTAS')
        with self.subnet() as public_sub:
            self._set_net_external(public_sub['subnet']['network_id'])
            res = self._create_floatingip(
                self.fmt,
                public_sub['subnet']['network_id'],
                subnet_id=public_sub['subnet']['id'])
            self.assertEqual(exc.HTTPCreated.code, res.status_int)
            res = self._create_floatingip(
                self.fmt,
                public_sub['subnet']['network_id'],
                subnet_id=public_sub['subnet']['id'])
            self.assertEqual(exc.HTTPConflict.code, res.status_int)

    def test_router_specify_id_backend(self):
        plugin = manager.NeutronManager.get_service_plugins()[
                    service_constants.L3_ROUTER_NAT]
        router_req = {'router': {'id': _uuid(), 'name': 'router',
                                 'tenant_id': 'foo',
                                 'admin_state_up': True}}
        result = plugin.create_router(context.Context('', 'foo'), router_req)
        self.assertEqual(router_req['router']['id'], result['id'])

    def test_create_floatingip_ipv6_only_network_returns_400(self):
        with self.subnet(cidr="2001:db8::/48", ip_version=6) as public_sub:
            self._set_net_external(public_sub['subnet']['network_id'])
            res = self._create_floatingip(
                self.fmt,
                public_sub['subnet']['network_id'])
            self.assertEqual(exc.HTTPBadRequest.code, res.status_int)

    def test_create_floatingip_ipv6_and_ipv4_network_creates_ipv4(self):
        with self.network() as n,\
                self.subnet(cidr="2001:db8::/48", ip_version=6, network=n),\
                self.subnet(cidr="192.168.1.0/24", ip_version=4, network=n):
            self._set_net_external(n['network']['id'])
            fip = self._make_floatingip(self.fmt, n['network']['id'])
            fip_set = netaddr.IPSet(netaddr.IPNetwork("192.168.1.0/24"))
            fip_ip = fip['floatingip']['floating_ip_address']
            self.assertTrue(netaddr.IPAddress(fip_ip) in fip_set)

    def test_create_floatingip_with_assoc_to_ipv6_subnet(self):
        with self.subnet() as public_sub:
            self._set_net_external(public_sub['subnet']['network_id'])
            with self.subnet(cidr="2001:db8::/48",
                             ip_version=6) as private_sub:
                with self.port(subnet=private_sub) as private_port:
                    res = self._create_floatingip(
                        self.fmt,
                        public_sub['subnet']['network_id'],
                        port_id=private_port['port']['id'])
                    self.assertEqual(exc.HTTPBadRequest.code, res.status_int)

    def test_create_floatingip_with_assoc_to_ipv4_and_ipv6_port(self):
        with self.network() as n,\
                self.subnet(cidr='10.0.0.0/24', network=n) as s4,\
                self.subnet(cidr='2001:db8::/64', ip_version=6, network=n),\
                self.port(subnet=s4) as p:
            self.assertEqual(2, len(p['port']['fixed_ips']))
            ipv4_address = next(i['ip_address'] for i in
                    p['port']['fixed_ips'] if
                    netaddr.IPAddress(i['ip_address']).version == 4)
            with self.floatingip_with_assoc(port_id=p['port']['id']) as fip:
                self.assertEqual(fip['floatingip']['fixed_ip_address'],
                                 ipv4_address)
                floating_ip = netaddr.IPAddress(
                        fip['floatingip']['floating_ip_address'])
                self.assertEqual(4, floating_ip.version)

    def test_create_router_gateway_fails_nested(self):
        # Force _update_router_gw_info failure
        plugin = manager.NeutronManager.get_service_plugins()[
            service_constants.L3_ROUTER_NAT]
        if not isinstance(plugin, l3_db.L3_NAT_dbonly_mixin):
            self.skipTest("Plugin is not L3_NAT_dbonly_mixin")
        ctx = context.Context('', 'foo')
        data = {'router': {
            'name': 'router1', 'admin_state_up': True,
            'external_gateway_info': {'network_id': 'some_uuid'},
            'tenant_id': 'some_tenant'}}

        def mock_fail__update_router_gw_info(ctx, router_id, info,
                                             router=None):
            # Fail with breaking transaction
            with ctx.session.begin(subtransactions=True):
                raise n_exc.NeutronException

        mock.patch.object(plugin, '_update_router_gw_info',
                          side_effect=mock_fail__update_router_gw_info).start()

        def create_router_with_transaction(ctx, data):
            # Emulates what many plugins do
            with ctx.session.begin(subtransactions=True):
                plugin.create_router(ctx, data)

        # Verify router doesn't persist on failure
        self.assertRaises(n_exc.NeutronException,
                          create_router_with_transaction, ctx, data)
        routers = plugin.get_routers(ctx)
        self.assertEqual(0, len(routers))

    def test_create_router_gateway_fails_nested_delete_router_failed(self):
        # Force _update_router_gw_info failure
        plugin = manager.NeutronManager.get_service_plugins()[
            service_constants.L3_ROUTER_NAT]
        if not isinstance(plugin, l3_db.L3_NAT_dbonly_mixin):
            self.skipTest("Plugin is not L3_NAT_dbonly_mixin")
        ctx = context.Context('', 'foo')
        data = {'router': {
            'name': 'router1', 'admin_state_up': True,
            'external_gateway_info': {'network_id': 'some_uuid'},
            'tenant_id': 'some_tenant'}}

        def mock_fail__update_router_gw_info(ctx, router_id, info,
                                             router=None):
            # Fail with breaking transaction
            with ctx.session.begin(subtransactions=True):
                raise n_exc.NeutronException

        def mock_fail_delete_router(ctx, router_id):
            with ctx.session.begin(subtransactions=True):
                raise Exception()

        mock.patch.object(plugin, '_update_router_gw_info',
                          side_effect=mock_fail__update_router_gw_info).start()
        mock.patch.object(plugin, 'delete_router',
                          mock_fail_delete_router).start()

        def create_router_with_transaction(ctx, data):
            # Emulates what many plugins do
            with ctx.session.begin(subtransactions=True):
                plugin.create_router(ctx, data)

        # Verify router doesn't persist on failure
        self.assertRaises(n_exc.NeutronException,
                          create_router_with_transaction, ctx, data)
        routers = plugin.get_routers(ctx)
        self.assertEqual(0, len(routers))

    def test_router_add_interface_by_port_fails_nested(self):
        # Force _validate_router_port_info failure
        plugin = manager.NeutronManager.get_service_plugins()[
            service_constants.L3_ROUTER_NAT]
        if not isinstance(plugin, l3_db.L3_NAT_dbonly_mixin):
            self.skipTest("Plugin is not L3_NAT_dbonly_mixin")
        orig_update_port = self.plugin.update_port

        def mock_fail__validate_router_port_info(ctx, router, port_id):
            # Fail with raising BadRequest exception
            msg = "Failure mocking..."
            raise n_exc.BadRequest(resource='router', msg=msg)

        def mock_update_port_with_transaction(ctx, id, port):
            # Update port within a sub-transaction
            with ctx.session.begin(subtransactions=True):
                orig_update_port(ctx, id, port)

        def add_router_interface_with_transaction(ctx, router_id,
                                                  interface_info):
            # Call add_router_interface() within a sub-transaction
            with ctx.session.begin():
                plugin.add_router_interface(ctx, router_id, interface_info)

        tenant_id = _uuid()
        ctx = context.Context('', tenant_id)
        with self.network(tenant_id=tenant_id) as network, (
             self.router(name='router1', admin_state_up=True,
                         tenant_id=tenant_id)) as router:
            with self.subnet(network=network, cidr='10.0.0.0/24',
                             tenant_id=tenant_id) as subnet:
                fixed_ips = [{'subnet_id': subnet['subnet']['id']}]
                with self.port(subnet=subnet, fixed_ips=fixed_ips,
                               tenant_id=tenant_id) as port:
                    mock.patch.object(
                        self.plugin, 'update_port',
                        side_effect=(
                            mock_update_port_with_transaction)).start()
                    mock.patch.object(
                        plugin, '_validate_router_port_info',
                        side_effect=(
                            mock_fail__validate_router_port_info)).start()
                    self.assertRaises(n_exc.BadRequest,
                        add_router_interface_with_transaction,
                        ctx, router['router']['id'],
                        {'port_id': port['port']['id']})

                    # fetch port and confirm device_id and device_owner
                    body = self._show('ports', port['port']['id'])
                    self.assertEqual('', body['port']['device_owner'])
                    self.assertEqual('', body['port']['device_id'])

    def test_update_subnet_gateway_for_external_net(self):
        """Test to make sure notification to routers occurs when the gateway
            ip address of a subnet of the external network is changed.
        """
        plugin = manager.NeutronManager.get_service_plugins()[
            service_constants.L3_ROUTER_NAT]
        if not hasattr(plugin, 'l3_rpc_notifier'):
            self.skipTest("Plugin does not support l3_rpc_notifier")
        # make sure the callback is registered.
        registry.subscribe(
            l3_db._notify_subnet_gateway_ip_update, resources.SUBNET_GATEWAY,
            events.AFTER_UPDATE)
        with mock.patch.object(plugin.l3_rpc_notifier,
                               'routers_updated') as chk_method:
            with self.network() as network:
                allocation_pools = [{'start': '120.0.0.3',
                                     'end': '120.0.0.254'}]
                with self.subnet(network=network,
                                 gateway_ip='120.0.0.1',
                                 allocation_pools=allocation_pools,
                                 cidr='120.0.0.0/24') as subnet:
                    kwargs = {
                        'device_owner': l3_constants.DEVICE_OWNER_ROUTER_GW,
                        'device_id': 'fake_device'}
                    with self.port(subnet=subnet, **kwargs):
                        data = {'subnet': {'gateway_ip': '120.0.0.2'}}
                        req = self.new_update_request('subnets', data,
                                                      subnet['subnet']['id'])
                        res = self.deserialize(self.fmt,
                                               req.get_response(self.api))
                        self.assertEqual(data['subnet']['gateway_ip'],
                                         res['subnet']['gateway_ip'])
                        chk_method.assert_called_with(mock.ANY,
                                                      ['fake_device'], None)

    def test__notify_subnetpool_address_scope_update(self):
        plugin = manager.NeutronManager.get_service_plugins()[
            service_constants.L3_ROUTER_NAT]

        tenant_id = _uuid()
        with mock.patch.object(
            plugin, 'notify_routers_updated') as chk_method, \
                self.subnetpool(prefixes=['10.0.0.0/24'],
                                admin=True, name='sp',
                                tenant_id=tenant_id) as subnetpool, \
                self.router(tenant_id=tenant_id) as router, \
                self.network(tenant_id=tenant_id) as network:
            subnetpool_id = subnetpool['subnetpool']['id']
            data = {'subnet': {
                    'network_id': network['network']['id'],
                    'subnetpool_id': subnetpool_id,
                    'prefixlen': 24,
                    'ip_version': 4,
                    'tenant_id': tenant_id}}
            req = self.new_create_request('subnets', data)
            subnet = self.deserialize(self.fmt, req.get_response(self.api))

            admin_ctx = context.get_admin_context()
            plugin.add_router_interface(
                admin_ctx,
                router['router']['id'], {'subnet_id': subnet['subnet']['id']})
            l3_db._notify_subnetpool_address_scope_update(
                mock.ANY, mock.ANY, mock.ANY,
                context=admin_ctx, subnetpool_id=subnetpool_id)
            chk_method.assert_called_with(admin_ctx, [router['router']['id']])


class L3AgentDbTestCaseBase(L3NatTestCaseMixin):

    """Unit tests for methods called by the L3 agent."""

    def test_l3_agent_routers_query_interfaces(self):
        with self.router() as r:
            with self.port() as p:
                self._router_interface_action('add',
                                              r['router']['id'],
                                              None,
                                              p['port']['id'])

                routers = self.plugin.get_sync_data(
                    context.get_admin_context(), None)
                self.assertEqual(1, len(routers))
                interfaces = routers[0][l3_constants.INTERFACE_KEY]
                self.assertEqual(1, len(interfaces))
                subnets = interfaces[0]['subnets']
                self.assertEqual(1, len(subnets))
                subnet_id = subnets[0]['id']
                wanted_subnetid = p['port']['fixed_ips'][0]['subnet_id']
                self.assertEqual(wanted_subnetid, subnet_id)

    def test_l3_agent_sync_interfaces(self):
        """Test L3 interfaces query return valid result"""
        with self.router() as router1, self.router() as router2:
            with self.port() as port1, self.port() as port2:
                self._router_interface_action('add',
                                              router1['router']['id'],
                                              None,
                                              port1['port']['id'])
                self._router_interface_action('add',
                                              router2['router']['id'],
                                              None,
                                              port2['port']['id'])
                admin_ctx = context.get_admin_context()
                router1_id = router1['router']['id']
                router2_id = router2['router']['id']

                # Verify if router1 pass in, return only interface from router1
                ifaces = self.plugin._get_sync_interfaces(admin_ctx,
                                                          [router1_id])
                self.assertEqual(1, len(ifaces))
                self.assertEqual(router1_id,
                                 ifaces[0]['device_id'])

                # Verify if router1 and router2 pass in, return both interfaces
                ifaces = self.plugin._get_sync_interfaces(admin_ctx,
                                                          [router1_id,
                                                           router2_id])
                self.assertEqual(2, len(ifaces))
                device_list = [i['device_id'] for i in ifaces]
                self.assertIn(router1_id, device_list)
                self.assertIn(router2_id, device_list)

                #Verify if no router pass in, return empty list
                ifaces = self.plugin._get_sync_interfaces(admin_ctx, None)
                self.assertEqual(0, len(ifaces))

    def test_l3_agent_routers_query_ignore_interfaces_with_moreThanOneIp(self):
        with self.router() as r:
            with self.subnet(cidr='9.0.1.0/24') as subnet:
                with self.port(subnet=subnet,
                               fixed_ips=[{'ip_address': '9.0.1.3'}]) as p:
                    self._router_interface_action('add',
                                                  r['router']['id'],
                                                  None,
                                                  p['port']['id'])
                    port = {'port': {'fixed_ips':
                                     [{'ip_address': '9.0.1.4',
                                       'subnet_id': subnet['subnet']['id']},
                                      {'ip_address': '9.0.1.5',
                                       'subnet_id': subnet['subnet']['id']}]}}
                    ctx = context.get_admin_context()
                    self.core_plugin.update_port(ctx, p['port']['id'], port)
                    routers = self.plugin.get_sync_data(ctx, None)
                    self.assertEqual(1, len(routers))
                    interfaces = routers[0].get(l3_constants.INTERFACE_KEY, [])
                    self.assertEqual(1, len(interfaces))

    def test_l3_agent_routers_query_gateway(self):
        with self.router() as r:
            with self.subnet() as s:
                self._set_net_external(s['subnet']['network_id'])
                self._add_external_gateway_to_router(
                    r['router']['id'],
                    s['subnet']['network_id'])
                routers = self.plugin.get_sync_data(
                    context.get_admin_context(), [r['router']['id']])
                self.assertEqual(1, len(routers))
                gw_port = routers[0]['gw_port']
                subnets = gw_port.get('subnets')
                self.assertEqual(1, len(subnets))
                self.assertEqual(s['subnet']['id'], subnets[0]['id'])
                self._remove_external_gateway_from_router(
                    r['router']['id'],
                    s['subnet']['network_id'])

    def test_l3_agent_routers_query_floatingips(self):
        with self.floatingip_with_assoc() as fip:
            routers = self.plugin.get_sync_data(
                context.get_admin_context(), [fip['floatingip']['router_id']])
            self.assertEqual(1, len(routers))
            floatingips = routers[0][l3_constants.FLOATINGIP_KEY]
            self.assertEqual(1, len(floatingips))
            self.assertEqual(floatingips[0]['id'],
                             fip['floatingip']['id'])
            self.assertEqual(floatingips[0]['port_id'],
                             fip['floatingip']['port_id'])
            self.assertIsNotNone(floatingips[0]['fixed_ip_address'])
            self.assertIsNotNone(floatingips[0]['router_id'])

    def _test_notify_op_agent(self, target_func, *args):
        l3_rpc_agent_api_str = (
            'neutron.api.rpc.agentnotifiers.l3_rpc_agent_api.L3AgentNotifyAPI')
        with mock.patch(l3_rpc_agent_api_str):
            plugin = manager.NeutronManager.get_service_plugins()[
                service_constants.L3_ROUTER_NAT]
            notifyApi = plugin.l3_rpc_notifier
            kargs = [item for item in args]
            kargs.append(notifyApi)
            target_func(*kargs)

    def _test_router_gateway_op_agent(self, notifyApi):
        with self.router() as r:
            with self.subnet() as s:
                self._set_net_external(s['subnet']['network_id'])
                self._add_external_gateway_to_router(
                    r['router']['id'],
                    s['subnet']['network_id'])
                self._remove_external_gateway_from_router(
                    r['router']['id'],
                    s['subnet']['network_id'])
                self.assertEqual(
                    2, notifyApi.routers_updated.call_count)

    def test_router_gateway_op_agent(self):
        self._test_notify_op_agent(self._test_router_gateway_op_agent)

    def _test_interfaces_op_agent(self, r, notifyApi):
        with self.port() as p:
            self._router_interface_action('add',
                                          r['router']['id'],
                                          None,
                                          p['port']['id'])
            # clean-up
            self._router_interface_action('remove',
                                          r['router']['id'],
                                          None,
                                          p['port']['id'])
        self.assertEqual(2, notifyApi.routers_updated.call_count)

    def test_interfaces_op_agent(self):
        with self.router() as r:
            self._test_notify_op_agent(
                self._test_interfaces_op_agent, r)

    def _test_floatingips_op_agent(self, notifyApi):
        with self.floatingip_with_assoc():
            pass
        # add gateway, add interface, associate, deletion of floatingip
        self.assertEqual(4, notifyApi.routers_updated.call_count)

    def test_floatingips_op_agent(self):
        self._test_notify_op_agent(self._test_floatingips_op_agent)

    def test_router_create_precommit_event(self):
        nset = lambda *a, **k: setattr(k['router_db'], 'name', 'hello')
        registry.subscribe(nset, resources.ROUTER, events.PRECOMMIT_CREATE)
        with self.router() as r:
            self.assertEqual('hello', r['router']['name'])

    def test_router_create_event_exception_preserved(self):
        # this exception should be propagated out of the callback and
        # converted into its API equivalent of 404
        e404 = mock.Mock(side_effect=l3.RouterNotFound(router_id='1'))
        registry.subscribe(e404, resources.ROUTER, events.PRECOMMIT_CREATE)
        res = self._create_router(self.fmt, 'tenid')
        self.assertEqual(exc.HTTPNotFound.code, res.status_int)
        # make sure nothing committed
        body = self._list('routers')
        self.assertFalse(body['routers'])

    def test_router_update_precommit_event(self):
        nset = lambda *a, **k: setattr(k['router_db'], 'name',
                                       k['old_router']['name'] + '_ha!')
        registry.subscribe(nset, resources.ROUTER, events.PRECOMMIT_UPDATE)
        with self.router(name='original') as r:
            update = self._update('routers', r['router']['id'],
                                  {'router': {'name': 'hi'}})
            # our rude callback should have changed the name to the original
            # plus some extra
            self.assertEqual('original_ha!', update['router']['name'])

    def test_router_update_event_exception_preserved(self):
        # this exception should be propagated out of the callback and
        # converted into its API equivalent of 404
        e404 = mock.Mock(side_effect=l3.RouterNotFound(router_id='1'))
        registry.subscribe(e404, resources.ROUTER, events.PRECOMMIT_UPDATE)
        with self.router(name='a') as r:
            self._update('routers', r['router']['id'],
                         {'router': {'name': 'hi'}},
                         expected_code=exc.HTTPNotFound.code)
        # ensure it stopped the commit
        new = self._show('routers', r['router']['id'])
        self.assertEqual('a', new['router']['name'])

    def test_router_delete_precommit_event(self):
        deleted = []
        auditor = lambda *a, **k: deleted.append(k['router_id'])
        registry.subscribe(auditor, resources.ROUTER, events.PRECOMMIT_DELETE)
        with self.router() as r:
            self._delete('routers', r['router']['id'])
        self.assertEqual([r['router']['id']], deleted)

    def test_router_delete_event_exception_preserved(self):
        # this exception should be propagated out of the callback and
        # converted into its API equivalent of 409
        e409 = mock.Mock(side_effect=l3.RouterInUse(router_id='1'))
        registry.subscribe(e409, resources.ROUTER, events.PRECOMMIT_DELETE)
        with self.router() as r:
            self._delete('routers', r['router']['id'],
                         expected_code=exc.HTTPConflict.code)
        # ensure it stopped the commit
        self.assertTrue(self._show('routers', r['router']['id']))


class L3BaseForIntTests(test_db_base_plugin_v2.NeutronDbPluginV2TestCase):

    mock_rescheduling = True

    def setUp(self, plugin=None, ext_mgr=None, service_plugins=None):
        if not plugin:
            plugin = 'neutron.tests.unit.extensions.test_l3.TestL3NatIntPlugin'
        # for these tests we need to enable overlapping ips
        cfg.CONF.set_default('allow_overlapping_ips', True)
        ext_mgr = ext_mgr or L3TestExtensionManager()

        if self.mock_rescheduling:
            mock.patch('%s._check_router_needs_rescheduling' % plugin,
                       new=lambda *a: False).start()

        super(L3BaseForIntTests, self).setUp(plugin=plugin, ext_mgr=ext_mgr,
                                             service_plugins=service_plugins)

        self.setup_notification_driver()


class L3BaseForSepTests(test_db_base_plugin_v2.NeutronDbPluginV2TestCase):

    def setUp(self, plugin=None, ext_mgr=None):
        # the plugin without L3 support
        if not plugin:
            plugin = 'neutron.tests.unit.extensions.test_l3.TestNoL3NatPlugin'
        # the L3 service plugin
        l3_plugin = ('neutron.tests.unit.extensions.test_l3.'
                     'TestL3NatServicePlugin')
        service_plugins = {'l3_plugin_name': l3_plugin}

        # for these tests we need to enable overlapping ips
        cfg.CONF.set_default('allow_overlapping_ips', True)
        if not ext_mgr:
            ext_mgr = L3TestExtensionManager()
        super(L3BaseForSepTests, self).setUp(plugin=plugin, ext_mgr=ext_mgr,
                                             service_plugins=service_plugins)

        self.setup_notification_driver()


class L3NatDBIntAgentSchedulingTestCase(L3BaseForIntTests,
                                        L3NatTestCaseMixin,
                                        test_agent.
                                        AgentDBTestMixIn):

    """Unit tests for core plugin with L3 routing and scheduling integrated."""

    def setUp(self, plugin='neutron.tests.unit.extensions.test_l3.'
                           'TestL3NatIntAgentSchedulingPlugin',
              ext_mgr=None, service_plugins=None):
        self.mock_rescheduling = False
        super(L3NatDBIntAgentSchedulingTestCase, self).setUp(
            plugin, ext_mgr, service_plugins)
        self.adminContext = context.get_admin_context()

    def _assert_router_on_agent(self, router_id, agent_host):
        plugin = manager.NeutronManager.get_service_plugins().get(
            service_constants.L3_ROUTER_NAT)
        agents = plugin.list_l3_agents_hosting_router(
            self.adminContext, router_id)['agents']
        self.assertEqual(1, len(agents))
        self.assertEqual(agents[0]['host'], agent_host)

    def test_update_gateway_agent_exists_supporting_network(self):
        with self.router() as r, self.subnet() as s1, self.subnet() as s2:
            self._set_net_external(s1['subnet']['network_id'])
            l3_rpc_cb = l3_rpc.L3RpcCallback()
            helpers.register_l3_agent(
                host='host1',
                ext_net_id=s1['subnet']['network_id'])
            helpers.register_l3_agent(
                host='host2', internal_only=False,
                ext_net_id=s2['subnet']['network_id'])
            l3_rpc_cb.get_router_ids(self.adminContext,
                                     host='host1')
            self._assert_router_on_agent(r['router']['id'], 'host1')

            self._add_external_gateway_to_router(
                r['router']['id'],
                s1['subnet']['network_id'])
            self._assert_router_on_agent(r['router']['id'], 'host1')

            self._set_net_external(s2['subnet']['network_id'])
            self._add_external_gateway_to_router(
                r['router']['id'],
                s2['subnet']['network_id'])
            self._assert_router_on_agent(r['router']['id'], 'host2')

    def test_update_gateway_agent_exists_supporting_multiple_network(self):
        with self.router() as r, self.subnet() as s1, self.subnet() as s2:
            self._set_net_external(s1['subnet']['network_id'])
            l3_rpc_cb = l3_rpc.L3RpcCallback()
            helpers.register_l3_agent(
                host='host1',
                ext_net_id=s1['subnet']['network_id'])
            helpers.register_l3_agent(
                host='host2', internal_only=False,
                ext_net_id='', ext_bridge='')
            l3_rpc_cb.get_router_ids(self.adminContext,
                                     host='host1')
            self._assert_router_on_agent(r['router']['id'], 'host1')

            self._add_external_gateway_to_router(
                r['router']['id'],
                s1['subnet']['network_id'])
            self._assert_router_on_agent(r['router']['id'], 'host1')

            self._set_net_external(s2['subnet']['network_id'])
            self._add_external_gateway_to_router(
                r['router']['id'],
                s2['subnet']['network_id'])
            self._assert_router_on_agent(r['router']['id'], 'host2')

    def test_router_update_gateway_no_eligible_l3_agent(self):
        with self.router() as r:
            with self.subnet() as s1:
                with self.subnet() as s2:
                    self._set_net_external(s1['subnet']['network_id'])
                    self._set_net_external(s2['subnet']['network_id'])
                    self._add_external_gateway_to_router(
                        r['router']['id'],
                        s1['subnet']['network_id'],
                        expected_code=exc.HTTPBadRequest.code)


class L3RpcCallbackTestCase(base.BaseTestCase):

    def setUp(self):
        super(L3RpcCallbackTestCase, self).setUp()
        self.mock_plugin = mock.patch.object(
            l3_rpc.L3RpcCallback,
            'plugin', new_callable=mock.PropertyMock).start()
        self.mock_l3plugin = mock.patch.object(
            l3_rpc.L3RpcCallback,
            'l3plugin', new_callable=mock.PropertyMock).start()
        self.l3_rpc_cb = l3_rpc.L3RpcCallback()

    def test__ensure_host_set_on_port_host_id_none(self):
        port = {'id': 'id', portbindings.HOST_ID: 'somehost'}
        self.l3_rpc_cb._ensure_host_set_on_port(None, None, port)
        self.assertFalse(self.l3_rpc_cb.plugin.update_port.called)

    def test__ensure_host_set_on_port_update_on_concurrent_delete(self):
        port_id = 'foo_port_id'
        port = {
            'id': port_id,
            'device_owner': DEVICE_OWNER_COMPUTE,
            portbindings.HOST_ID: '',
            portbindings.VIF_TYPE: portbindings.VIF_TYPE_BINDING_FAILED
        }
        router_id = 'foo_router_id'
        self.l3_rpc_cb.plugin.update_port.side_effect = n_exc.PortNotFound(
            port_id=port_id)
        with mock.patch.object(l3_rpc.LOG, 'debug') as mock_log:
            self.l3_rpc_cb._ensure_host_set_on_port(
                mock.ANY, mock.ANY, port, router_id)
        self.l3_rpc_cb.plugin.update_port.assert_called_once_with(
            mock.ANY, port_id, {'port': {portbindings.HOST_ID: mock.ANY}})
        self.assertTrue(mock_log.call_count)
        expected_message = ('Port foo_port_id not found while updating '
                            'agent binding for router foo_router_id.')
        actual_message = mock_log.call_args[0][0] % mock_log.call_args[0][1]
        self.assertEqual(expected_message, actual_message)


class L3AgentDbIntTestCase(L3BaseForIntTests, L3AgentDbTestCaseBase):

    """Unit tests for methods called by the L3 agent for
    the case where core plugin implements L3 routing.
    """

    def setUp(self):
        super(L3AgentDbIntTestCase, self).setUp()
        self.core_plugin = TestL3NatIntPlugin()
        self.plugin = self.core_plugin


class L3AgentDbSepTestCase(L3BaseForSepTests, L3AgentDbTestCaseBase):

    """Unit tests for methods called by the L3 agent for the
    case where separate service plugin implements L3 routing.
    """

    def setUp(self):
        super(L3AgentDbSepTestCase, self).setUp()
        self.core_plugin = TestNoL3NatPlugin()
        self.plugin = TestL3NatServicePlugin()


class TestL3DbOperationBounds(test_db_base_plugin_v2.DbOperationBoundMixin,
                              L3NatTestCaseMixin,
                              ml2_base.ML2TestFramework):
    def setUp(self):
        super(TestL3DbOperationBounds, self).setUp()
        ext_mgr = L3TestExtensionManager()
        self.ext_api = test_extensions.setup_extensions_middleware(ext_mgr)
        self.kwargs = self.get_api_kwargs()

    def test_router_list_queries_constant(self):
        with self.subnet(**self.kwargs) as s:
            self._set_net_external(s['subnet']['network_id'])

            def router_maker():
                ext_info = {'network_id': s['subnet']['network_id']}
                self._create_router(self.fmt,
                                    arg_list=('external_gateway_info',),
                                    external_gateway_info=ext_info,
                                    **self.kwargs)

            self._assert_object_list_queries_constant(router_maker, 'routers')

    def test_floatingip_list_queries_constant(self):
        with self.floatingip_with_assoc(**self.kwargs) as flip:
            internal_port = self._show('ports', flip['floatingip']['port_id'])
            internal_net_id = internal_port['port']['network_id']

            def float_maker():
                port = self._make_port(
                    self.fmt, internal_net_id, **self.kwargs)
                self._make_floatingip(
                    self.fmt, flip['floatingip']['floating_network_id'],
                    port_id=port['port']['id'],
                    **self.kwargs)

            self._assert_object_list_queries_constant(float_maker,
                                                      'floatingips')


class TestL3DbOperationBoundsTenant(TestL3DbOperationBounds):
    admin = False


class L3NatDBTestCaseMixin(object):
    """L3_NAT_dbonly_mixin specific test cases."""

    def setUp(self):
        super(L3NatDBTestCaseMixin, self).setUp()
        plugin = manager.NeutronManager.get_service_plugins()[
            service_constants.L3_ROUTER_NAT]
        if not isinstance(plugin, l3_db.L3_NAT_dbonly_mixin):
            self.skipTest("Plugin is not L3_NAT_dbonly_mixin")

    def test_create_router_gateway_fails(self):
        """Force _update_router_gw_info failure and see
        the exception is propagated.
        """

        plugin = manager.NeutronManager.get_service_plugins()[
            service_constants.L3_ROUTER_NAT]
        ctx = context.Context('', 'foo')

        class MyException(Exception):
            pass

        mock.patch.object(plugin, '_update_router_gw_info',
                          side_effect=MyException).start()
        with self.network() as n:
            data = {'router': {
                'name': 'router1', 'admin_state_up': True,
                'tenant_id': ctx.tenant_id,
                'external_gateway_info': {'network_id': n['network']['id']}}}

            self.assertRaises(MyException, plugin.create_router, ctx, data)
            # Verify router doesn't persist on failure
            routers = plugin.get_routers(ctx)
            self.assertEqual(0, len(routers))


class L3NatDBIntTestCase(L3BaseForIntTests, L3NatTestCaseBase,
                         L3NatDBTestCaseMixin):

    """Unit tests for core plugin with L3 routing integrated."""
    pass


class L3NatDBSepTestCase(L3BaseForSepTests, L3NatTestCaseBase,
                         L3NatDBTestCaseMixin):

    """Unit tests for a separate L3 routing service plugin."""

    def test_port_deletion_prevention_handles_missing_port(self):
        pl = manager.NeutronManager.get_service_plugins().get(
            service_constants.L3_ROUTER_NAT)
        self.assertIsNone(
            pl.prevent_l3_port_deletion(context.get_admin_context(), 'fakeid')
        )<|MERGE_RESOLUTION|>--- conflicted
+++ resolved
@@ -1241,8 +1241,6 @@
                                           None,
                                           p['port']['id'])
 
-<<<<<<< HEAD
-=======
     def test_router_add_interface_delete_port_after_failure(self):
         with self.router() as r, self.subnet(enable_dhcp=False) as s:
             plugin = manager.NeutronManager.get_plugin()
@@ -1290,7 +1288,6 @@
                                                   None,
                                                   p['port']['id'])
 
->>>>>>> e5e435b0
     def _assert_body_port_id_and_update_port(self, body, mock_update_port,
                                              port_id, device_id):
         self.assertNotIn('port_id', body)
