#    Licensed under the Apache License, Version 2.0 (the "License"); you may
#    not use this file except in compliance with the License. You may obtain
#    a copy of the License at
#
#         http://www.apache.org/licenses/LICENSE-2.0
#
#    Unless required by applicable law or agreed to in writing, software
#    distributed under the License is distributed on an "AS IS" BASIS, WITHOUT
#    WARRANTIES OR CONDITIONS OF ANY KIND, either express or implied. See the
#    License for the specific language governing permissions and limitations
#    under the License.

import collections
import copy
import itertools
import netaddr
import random

import mock
from neutron_lib import exceptions as n_exc
from oslo_db import exception as obj_exc
from oslo_utils import timeutils
from oslo_utils import uuidutils
from oslo_versionedobjects import base as obj_base
from oslo_versionedobjects import fields as obj_fields
from oslo_versionedobjects import fixture
import testtools

from neutron.common import constants
from neutron.common import utils as common_utils
from neutron import context
from neutron.db import db_base_plugin_v2
from neutron.db import model_base
from neutron.db import models_v2
from neutron.db import segments_db
from neutron.objects import base
from neutron.objects import common_types
from neutron.objects.db import api as obj_db_api
from neutron.objects import subnet
from neutron.tests import base as test_base
from neutron.tests import tools
from neutron.tests.unit.db import test_db_base_plugin_v2


SQLALCHEMY_COMMIT = 'sqlalchemy.engine.Connection._commit_impl'
OBJECTS_BASE_OBJ_FROM_PRIMITIVE = ('oslo_versionedobjects.base.'
                                   'VersionedObject.obj_from_primitive')
TIMESTAMP_FIELDS = ['created_at', 'updated_at', 'revision_number']


class FakeModel(object):
    def __init__(self, *args, **kwargs):
        pass


class ObjectFieldsModel(object):
    def __init__(self, *args, **kwargs):
        pass


@obj_base.VersionedObjectRegistry.register_if(False)
class FakeSmallNeutronObject(base.NeutronDbObject):
    # Version 1.0: Initial version
    VERSION = '1.0'

    db_model = ObjectFieldsModel

    primary_keys = ['field1']

    foreign_keys = {'field1': 'id'}

    fields = {
        'field1': obj_fields.UUIDField(),
        'field2': obj_fields.StringField(),
    }


@obj_base.VersionedObjectRegistry.register_if(False)
class FakeWeirdKeySmallNeutronObject(base.NeutronDbObject):
    # Version 1.0: Initial version
    VERSION = '1.0'

    db_model = ObjectFieldsModel

    primary_keys = ['field1']

    foreign_keys = {'field1': 'weird_key'}

    fields = {
        'field1': obj_fields.UUIDField(),
        'field2': obj_fields.StringField(),
    }


@obj_base.VersionedObjectRegistry.register_if(False)
class FakeNeutronDbObject(base.NeutronDbObject):
    # Version 1.0: Initial version
    VERSION = '1.0'

    db_model = FakeModel

    fields = {
        'id': obj_fields.UUIDField(),
        'field1': obj_fields.StringField(),
        'obj_field': obj_fields.ObjectField('FakeSmallNeutronObject',
                                            nullable=True)
    }

    primary_keys = ['id']

    fields_no_update = ['field1']

    synthetic_fields = ['obj_field']


@obj_base.VersionedObjectRegistry.register_if(False)
class FakeNeutronObjectNonStandardPrimaryKey(base.NeutronDbObject):
    # Version 1.0: Initial version
    VERSION = '1.0'

    db_model = FakeModel

    primary_keys = ['weird_key']

    fields = {
        'weird_key': obj_fields.UUIDField(),
        'field1': obj_fields.StringField(),
        'obj_field': obj_fields.ListOfObjectsField(
            'FakeWeirdKeySmallNeutronObject'),
        'field2': obj_fields.StringField()
    }

    synthetic_fields = ['obj_field', 'field2']


@obj_base.VersionedObjectRegistry.register_if(False)
class FakeNeutronObjectCompositePrimaryKey(base.NeutronDbObject):
    # Version 1.0: Initial version
    VERSION = '1.0'

    db_model = FakeModel

    primary_keys = ['weird_key', 'field1']

    fields = {
        'weird_key': obj_fields.UUIDField(),
        'field1': obj_fields.StringField(),
        'obj_field': obj_fields.ListOfObjectsField(
            'FakeWeirdKeySmallNeutronObject')
    }

    synthetic_fields = ['obj_field']


@obj_base.VersionedObjectRegistry.register_if(False)
class FakeNeutronObjectUniqueKey(base.NeutronDbObject):
    # Version 1.0: Initial version
    VERSION = '1.0'

    db_model = FakeModel

    primary_keys = ['id', 'id2']
    unique_keys = [['unique_key'], ['id2']]

    fields = {
        'id': obj_fields.UUIDField(),
        'id2': obj_fields.UUIDField(),
        'unique_key': obj_fields.StringField(),
        'field1': obj_fields.StringField(),
        'obj_field': obj_fields.ObjectField('FakeSmallNeutronObject',
                                            nullable=True)
    }

    synthetic_fields = ['obj_field']


@obj_base.VersionedObjectRegistry.register_if(False)
class FakeNeutronObjectRenamedField(base.NeutronDbObject):
    """
    Testing renaming the parameter from DB to NeutronDbObject
    For tests:
        - db fields: id, field_db, field2
        - object: id, field_ovo, field2
    """
    # Version 1.0: Initial version
    VERSION = '1.0'

    db_model = FakeModel

    primary_keys = ['id']

    fields = {
        'id': obj_fields.UUIDField(),
        'field_ovo': obj_fields.StringField(),
        'field2': obj_fields.StringField()
    }

    synthetic_fields = ['field2']

    fields_need_translation = {'field_ovo': 'field_db'}


@obj_base.VersionedObjectRegistry.register_if(False)
class FakeNeutronObjectCompositePrimaryKeyWithId(base.NeutronDbObject):
    # Version 1.0: Initial version
    VERSION = '1.0'

    db_model = FakeModel

    primary_keys = ['id', 'field1']

    fields = {
        'id': obj_fields.UUIDField(),
        'field1': obj_fields.StringField(),
        'obj_field': obj_fields.ListOfObjectsField('FakeSmallNeutronObject')
    }

    synthetic_fields = ['obj_field']


@obj_base.VersionedObjectRegistry.register_if(False)
class FakeNeutronObjectMultipleForeignKeys(base.NeutronDbObject):
    # Version 1.0: Initial version
    VERSION = '1.0'

    db_model = ObjectFieldsModel

    foreign_keys = {'field1': 'id', 'field2': 'id'}

    fields = {
        'field1': obj_fields.UUIDField(),
        'field2': obj_fields.UUIDField(),
    }


@obj_base.VersionedObjectRegistry.register_if(False)
class FakeNeutronObjectSyntheticField(base.NeutronDbObject):
    # Version 1.0: Initial version
    VERSION = '1.0'

    db_model = FakeModel

    fields = {
        'id': obj_fields.UUIDField(),
        'obj_field': obj_fields.ListOfObjectsField(
            'FakeNeutronObjectMultipleForeignKeys')
    }

    synthetic_fields = ['obj_field']


@obj_base.VersionedObjectRegistry.register_if(False)
class FakeNeutronObjectWithProjectId(base.NeutronDbObject):
    # Version 1.0: Initial version
    VERSION = '1.0'

    db_model = FakeModel

    fields = {
        'id': obj_fields.UUIDField(),
        'project_id': obj_fields.StringField(),
        'field2': obj_fields.UUIDField(),
    }


<<<<<<< HEAD
=======
@obj_base.VersionedObjectRegistry.register_if(False)
class FakeNeutronObject(base.NeutronObject):
    # Version 1.0: Initial version
    VERSION = '1.0'

    fields = {
        'id': obj_fields.UUIDField(),
        'project_id': obj_fields.StringField(),
        'field2': obj_fields.UUIDField(),
    }

    @classmethod
    def get_object(cls, context, **kwargs):
        if not hasattr(cls, '_obj'):
            cls._obj = FakeNeutronObject(id=uuidutils.generate_uuid(),
                                         project_id='fake-id',
                                         field2=uuidutils.generate_uuid())
        return cls._obj

    @classmethod
    def get_objects(cls, context, _pager=None, count=1, **kwargs):
        return [
            cls.get_object(context, **kwargs)
            for i in range(count)
        ]


>>>>>>> e5e435b0
def get_random_dscp_mark():
    return random.choice(constants.VALID_DSCP_MARKS)


def get_list_of_random_networks(num=10):
    for i in range(5):
        res = [tools.get_random_ip_network() for i in range(num)]
        # make sure there are no duplicates
        if len(set(res)) == num:
            return res
    raise Exception('Failed to generate unique networks')


FIELD_TYPE_VALUE_GENERATOR_MAP = {
    obj_fields.BooleanField: tools.get_random_boolean,
    obj_fields.IntegerField: tools.get_random_integer,
    obj_fields.StringField: tools.get_random_string,
    obj_fields.UUIDField: uuidutils.generate_uuid,
    obj_fields.ObjectField: lambda: None,
    obj_fields.ListOfObjectsField: lambda: [],
    common_types.DscpMarkField: get_random_dscp_mark,
    obj_fields.IPNetworkField: tools.get_random_ip_network,
    common_types.IPNetworkField: tools.get_random_ip_network,
    common_types.IPNetworkPrefixLenField: tools.get_random_prefixlen,
    common_types.ListOfIPNetworksField: get_list_of_random_networks,
    common_types.IPVersionEnumField: tools.get_random_ip_version,
    obj_fields.DateTimeField: timeutils.utcnow,
    obj_fields.IPAddressField: tools.get_random_ip_address,
    common_types.MACAddressField: tools.get_random_EUI,
    common_types.IPV6ModeEnumField: tools.get_random_ipv6_mode,
    common_types.FlowDirectionEnumField: tools.get_random_flow_direction,
    common_types.EtherTypeEnumField: tools.get_random_ether_type,
    common_types.IpProtocolEnumField: tools.get_random_ip_protocol,
    common_types.PortRangeField: tools.get_random_port,
}


def get_obj_db_fields(obj):
    return {field: getattr(obj, field) for field in obj.fields
            if field not in obj.synthetic_fields}


def get_value(generator, version):
    if 'version' in generator.__code__.co_varnames:
        return generator(version=version)
    return generator()


def remove_timestamps_from_fields(obj_fields):
    return {field: value for field, value in obj_fields.items()
            if field not in TIMESTAMP_FIELDS}


def get_non_synthetic_fields(objclass, obj_fields):
    return {field: value for field, value in obj_fields.items()
            if not objclass.is_synthetic(field)}


class _BaseObjectTestCase(object):

    _test_class = FakeNeutronDbObject

    CORE_PLUGIN = 'neutron.db.db_base_plugin_v2.NeutronDbPluginV2'

    def setUp(self):
        super(_BaseObjectTestCase, self).setUp()
        # TODO(ihrachys): revisit plugin setup once we decouple
        # neutron.objects.db.api from core plugin instance
        self.setup_coreplugin(self.CORE_PLUGIN)
        self.context = context.get_admin_context()
        self.db_objs = list(self.get_random_fields() for _ in range(3))
        self.db_obj = self.db_objs[0]

        self.obj_fields = [self._test_class.modify_fields_from_db(db_obj)
                           for db_obj in self.db_objs]

        valid_field = [f for f in self._test_class.fields
                       if f not in self._test_class.synthetic_fields][0]
        self.valid_field_filter = {valid_field:
                                   self.obj_fields[0][valid_field]}
        self.obj_registry = self.useFixture(
            fixture.VersionedObjectRegistryFixture())
        self.obj_registry.register(FakeSmallNeutronObject)
        self.obj_registry.register(FakeWeirdKeySmallNeutronObject)
        self.obj_registry.register(FakeNeutronObjectMultipleForeignKeys)
        synthetic_obj_fields = self.get_random_fields(FakeSmallNeutronObject)
        self.model_map = {
            self._test_class.db_model: self.db_objs,
            ObjectFieldsModel: [synthetic_obj_fields]}

    @classmethod
    def get_random_fields(cls, obj_cls=None):
        obj_cls = obj_cls or cls._test_class
        fields = {}
        ip_version = tools.get_random_ip_version()
        for field, field_obj in obj_cls.fields.items():
            if field not in obj_cls.synthetic_fields:
                generator = FIELD_TYPE_VALUE_GENERATOR_MAP[type(field_obj)]
                fields[field] = get_value(generator, ip_version)
        return obj_cls.modify_fields_to_db(fields)

    @classmethod
    def generate_object_keys(cls, obj_cls, field_names=None):
        if field_names is None:
            field_names = obj_cls.primary_keys
        keys = {}
        for field in field_names:
            field_obj = obj_cls.fields[field]
            generator = FIELD_TYPE_VALUE_GENERATOR_MAP[type(field_obj)]
            keys[field] = generator()
        return keys

    def get_updatable_fields(self, fields):
        return base.get_updatable_fields(self._test_class, fields)

    @classmethod
    def _is_test_class(cls, obj):
        return isinstance(obj, cls._test_class)

    def fake_get_objects(self, context, model, **kwargs):
        return self.model_map[model]

    def _get_object_synthetic_fields(self, objclass):
        return [field for field in objclass.synthetic_fields
                if objclass.is_object_field(field)]

    def _get_ovo_object_class(self, objclass, field):
        try:
            name = objclass.fields[field].objname
            return obj_base.VersionedObjectRegistry.obj_classes().get(name)[0]
        except TypeError:
            # NOTE(korzen) some synthetic fields are not handled by
            # this method, for example the ones that have subclasses, see
            # QosRule
            return


class BaseObjectIfaceTestCase(_BaseObjectTestCase, test_base.BaseTestCase):

    def setUp(self):
        super(BaseObjectIfaceTestCase, self).setUp()
        self.model_map = collections.defaultdict(list)
        self.model_map[self._test_class.db_model] = self.db_objs
        self.pager_map = collections.defaultdict(lambda: None)

    def test_get_object(self):
        with mock.patch.object(obj_db_api, 'get_object',
                               return_value=self.db_obj) as get_object_mock:
            with mock.patch.object(obj_db_api, 'get_objects',
                                   side_effect=self.fake_get_objects):
                obj_keys = self.generate_object_keys(self._test_class)
                obj = self._test_class.get_object(self.context, **obj_keys)
                self.assertTrue(self._is_test_class(obj))
                self.assertEqual(self.obj_fields[0], get_obj_db_fields(obj))
                get_object_mock.assert_called_once_with(
                    self.context, self._test_class.db_model,
                    **self._test_class.modify_fields_to_db(obj_keys))

    def test_get_object_missing_object(self):
        with mock.patch.object(obj_db_api, 'get_object', return_value=None):
            obj_keys = self.generate_object_keys(self._test_class)
            obj = self._test_class.get_object(self.context, **obj_keys)
            self.assertIsNone(obj)

    def test_get_object_missing_primary_key(self):
        non_unique_fields = (set(self._test_class.fields.keys()) -
                             set(self._test_class.primary_keys) -
                             set(itertools.chain.from_iterable(
                                 self._test_class.unique_keys)))
        obj_keys = self.generate_object_keys(self._test_class,
                                             non_unique_fields)
        self.assertRaises(base.NeutronPrimaryKeyMissing,
                          self._test_class.get_object,
                          self.context, **obj_keys)

    def test_get_object_unique_key(self):
        if not self._test_class.unique_keys:
            self.skipTest('No unique keys found in test class %r' %
                          self._test_class)

        for unique_keys in self._test_class.unique_keys:
            with mock.patch.object(obj_db_api, 'get_object',
                                   return_value=self.db_obj) \
                    as get_object_mock:
                with mock.patch.object(obj_db_api, 'get_objects',
                                       side_effect=self.fake_get_objects):
                    obj_keys = self.generate_object_keys(self._test_class,
                                                         unique_keys)
                    obj = self._test_class.get_object(self.context,
                                                      **obj_keys)
                    self.assertTrue(self._is_test_class(obj))
                    self.assertEqual(self.obj_fields[0],
                                     get_obj_db_fields(obj))
                    get_object_mock.assert_called_once_with(
                        self.context, self._test_class.db_model,
                        **self._test_class.modify_fields_to_db(obj_keys))

    def _get_synthetic_fields_get_objects_calls(self, db_objs):
        mock_calls = []
        for db_obj in db_objs:
            for field in self._test_class.synthetic_fields:
                if self._test_class.is_object_field(field):
                    obj_class = self._get_ovo_object_class(self._test_class,
                                                           field)
                    mock_calls.append(
                        mock.call(
                            self.context, obj_class.db_model,
                            _pager=self.pager_map[obj_class.obj_name()],
                            **{k: db_obj[v]
                            for k, v in obj_class.foreign_keys.items()}))
        return mock_calls

    def test_get_objects(self):
        with mock.patch.object(
                obj_db_api, 'get_objects',
                side_effect=self.fake_get_objects) as get_objects_mock:
            objs = self._test_class.get_objects(self.context)
            self._validate_objects(self.db_objs, objs)
        mock_calls = [
            mock.call(self.context, self._test_class.db_model,
                      _pager=self.pager_map[self._test_class.obj_name()])
        ]
        mock_calls.extend(self._get_synthetic_fields_get_objects_calls(
            self.db_objs))
        get_objects_mock.assert_has_calls(mock_calls)

    def test_get_objects_valid_fields(self):
        with mock.patch.object(
            obj_db_api, 'get_objects',
            side_effect=self.fake_get_objects) as get_objects_mock:

            objs = self._test_class.get_objects(self.context,
                                                **self.valid_field_filter)
            self._validate_objects(self.db_objs, objs)
        mock_calls = [
            mock.call(
                self.context, self._test_class.db_model,
                _pager=self.pager_map[self._test_class.obj_name()],
                **self._test_class.modify_fields_to_db(self.valid_field_filter)
            )
        ]
        mock_calls.extend(self._get_synthetic_fields_get_objects_calls(
            [self.db_obj]))
        get_objects_mock.assert_has_calls(mock_calls)

    def test_get_objects_mixed_fields(self):
        synthetic_fields = (
            set(self._test_class.synthetic_fields) -
            self._test_class.extra_filter_names
        )
        if not synthetic_fields:
            self.skipTest('No synthetic fields that are not extra filters '
                          'found in test class %r' %
                          self._test_class)

        filters = copy.copy(self.valid_field_filter)
        filters[synthetic_fields.pop()] = 'xxx'

        with mock.patch.object(obj_db_api, 'get_objects',
                               return_value=self.db_objs):
            self.assertRaises(base.exceptions.InvalidInput,
                              self._test_class.get_objects, self.context,
                              **filters)

    def test_get_objects_synthetic_fields_not_extra_filters(self):
        synthetic_fields = (
            set(self._test_class.synthetic_fields) -
            self._test_class.extra_filter_names
        )
        if not synthetic_fields:
            self.skipTest('No synthetic fields that are not extra filters '
                          'found in test class %r' %
                          self._test_class)

        with mock.patch.object(obj_db_api, 'get_objects',
                               side_effect=self.fake_get_objects):
            self.assertRaises(base.exceptions.InvalidInput,
                              self._test_class.get_objects, self.context,
                              **{synthetic_fields.pop(): 'xxx'})

    def test_get_objects_invalid_fields(self):
        with mock.patch.object(obj_db_api, 'get_objects',
                               side_effect=self.fake_get_objects):
            self.assertRaises(base.exceptions.InvalidInput,
                              self._test_class.get_objects, self.context,
                              fake_field='xxx')

    def test_count(self):
        if not isinstance(self._test_class, base.NeutronDbObject):
            self.skipTest('Class %s does not inherit from NeutronDbObject' %
                          self._test_class)
        expected = 10
        with mock.patch.object(obj_db_api, 'count', return_value=expected):
            self.assertEqual(expected, self._test_class.count(self.context))

    def test_count_invalid_fields(self):
            self.assertRaises(base.exceptions.InvalidInput,
                              self._test_class.count, self.context,
                              fake_field='xxx')

    def _validate_objects(self, expected, observed):
        self.assertTrue(all(self._is_test_class(obj) for obj in observed))
        self.assertEqual(
            sorted([self._test_class.modify_fields_from_db(db_obj)
                    for db_obj in expected],
                   key=common_utils.safe_sort_key),
            sorted([get_obj_db_fields(obj) for obj in observed],
                   key=common_utils.safe_sort_key))

    def _check_equal(self, obj, db_obj):
        self.assertEqual(
            sorted(db_obj),
            sorted(get_obj_db_fields(obj)))

    def test_create(self):
        with mock.patch.object(obj_db_api, 'create_object',
                               return_value=self.db_obj) as create_mock:
            with mock.patch.object(obj_db_api, 'get_objects',
                  side_effect=self.fake_get_objects):
                obj = self._test_class(self.context, **self.obj_fields[0])
                self._check_equal(obj, self.obj_fields[0])
                obj.create()
                self._check_equal(obj, self.obj_fields[0])
                create_mock.assert_called_once_with(
                    self.context, self._test_class.db_model, self.db_obj)

    def test_create_updates_from_db_object(self):
        with mock.patch.object(obj_db_api, 'create_object',
                               return_value=self.db_obj):
            with mock.patch.object(obj_db_api, 'get_objects',
                  side_effect=self.fake_get_objects):
                obj = self._test_class(self.context, **self.obj_fields[1])
                self._check_equal(obj, self.obj_fields[1])
                obj.create()
                self._check_equal(obj, self.obj_fields[0])

    def test_create_duplicates(self):
        with mock.patch.object(obj_db_api, 'create_object',
                               side_effect=obj_exc.DBDuplicateEntry):
            obj = self._test_class(self.context, **self.obj_fields[0])
            self.assertRaises(base.NeutronDbObjectDuplicateEntry, obj.create)

    def test_update_fields(self):
        if not self._test_class.primary_keys:
            self.skipTest(
                'Test class %r has no primary keys' % self._test_class)

        with mock.patch.object(obj_base.VersionedObject, 'obj_reset_changes'):
            expected = self._test_class(self.context, **self.obj_fields[0])
            for key, val in self.obj_fields[1].items():
                if key not in expected.fields_no_update:
                    setattr(expected, key, val)
            observed = self._test_class(self.context, **self.obj_fields[0])
            observed.update_fields(self.obj_fields[1], reset_changes=True)
            self.assertEqual(expected, observed)
            self.assertTrue(observed.obj_reset_changes.called)

        with mock.patch.object(obj_base.VersionedObject, 'obj_reset_changes'):
            obj = self._test_class(self.context, **self.obj_fields[0])
            obj.update_fields(self.obj_fields[1])
            self.assertFalse(obj.obj_reset_changes.called)

    def test_extra_fields(self):
        if not len(self._test_class.obj_extra_fields):
            self.skipTest(
                'Test class %r has no obj_extra_fields' % self._test_class)
        obj = self._test_class(self.context, **self.obj_fields[0])
        for field in self._test_class.obj_extra_fields:
            # field is accessible and cannot be set by any value
            getattr(obj, field)
            self.assertTrue(field in obj.to_dict().keys())
            self.assertRaises(AttributeError, setattr, obj, field, "1")

    def test_fields_no_update(self):
        obj = self._test_class(self.context, **self.obj_fields[0])
        for field in self._test_class.fields_no_update:
            self.assertTrue(hasattr(obj, field))

    def test_get_tenant_id(self):
        if not hasattr(self._test_class, 'project_id'):
            self.skipTest(
                'Test class %r has no project_id field' % self._test_class)
        obj = self._test_class(self.context, **self.obj_fields[0])
        project_id = self.obj_fields[0]['project_id']
        self.assertEqual(project_id, obj.tenant_id)

    @mock.patch.object(obj_db_api, 'update_object')
    def test_update_no_changes(self, update_mock):
        with mock.patch.object(base.NeutronDbObject,
                               '_get_changed_persistent_fields',
                               return_value={}):
            obj_keys = self.generate_object_keys(self._test_class)
            obj = self._test_class(self.context, **obj_keys)
            obj.update()
            self.assertFalse(update_mock.called)

    @mock.patch.object(obj_db_api, 'update_object')
    def test_update_changes(self, update_mock):
        fields_to_update = self.get_updatable_fields(
            self._test_class.modify_fields_from_db(self.db_obj))
        if not fields_to_update:
            self.skipTest('No updatable fields found in test class %r' %
                          self._test_class)

        with mock.patch.object(base.NeutronDbObject,
                               '_get_changed_persistent_fields',
                               return_value=fields_to_update):
            with mock.patch.object(obj_db_api, 'get_objects',
                side_effect=self.fake_get_objects):
                obj = self._test_class(self.context, **self.obj_fields[0])
                # get new values and fix keys
                update_mock.return_value = self.db_objs[1].copy()
                fixed_keys = self._test_class.modify_fields_to_db(
                    obj._get_composite_keys())
                for key, value in fixed_keys.items():
                    update_mock.return_value[key] = value
                obj.update()
                update_mock.assert_called_once_with(
                    self.context, self._test_class.db_model,
                    self._test_class.modify_fields_to_db(fields_to_update),
                    **fixed_keys)

    @mock.patch.object(base.NeutronDbObject,
                       '_get_changed_persistent_fields',
                       return_value={'a': 'a', 'b': 'b', 'c': 'c'})
    def test_update_changes_forbidden(self, *mocks):
        with mock.patch.object(
            self._test_class,
            'fields_no_update',
            new_callable=mock.PropertyMock(return_value=['a', 'c']),
            create=True):
            obj = self._test_class(self.context, **self.obj_fields[0])
            self.assertRaises(base.NeutronObjectUpdateForbidden, obj.update)

    def test_update_updates_from_db_object(self):
        with mock.patch.object(obj_db_api, 'update_object',
                               return_value=self.db_obj):
            with mock.patch.object(obj_db_api, 'get_objects',
                  side_effect=self.fake_get_objects):
                obj = self._test_class(self.context, **self.obj_fields[1])
                fields_to_update = self.get_updatable_fields(
                    self.obj_fields[1])
                if not fields_to_update:
                    self.skipTest('No updatable fields found in test '
                                  'class %r' % self._test_class)
                with mock.patch.object(base.NeutronDbObject,
                                       '_get_changed_persistent_fields',
                                       return_value=fields_to_update):
                    with mock.patch.object(
                        obj_db_api, 'get_objects',
                        side_effect=self.fake_get_objects):
                        obj.update()
                self._check_equal(obj, self.obj_fields[0])

    @mock.patch.object(obj_db_api, 'delete_object')
    def test_delete(self, delete_mock):
        obj = self._test_class(self.context, **self.obj_fields[0])
        self._check_equal(obj, self.obj_fields[0])
        obj.delete()
        self._check_equal(obj, self.obj_fields[0])
        delete_mock.assert_called_once_with(
            self.context, self._test_class.db_model,
            **self._test_class.modify_fields_to_db(obj._get_composite_keys()))

    @mock.patch(OBJECTS_BASE_OBJ_FROM_PRIMITIVE)
    def test_clean_obj_from_primitive(self, get_prim_m):
        expected_obj = get_prim_m.return_value
        observed_obj = self._test_class.clean_obj_from_primitive('foo', 'bar')
        self.assertIs(expected_obj, observed_obj)
        self.assertTrue(observed_obj.obj_reset_changes.called)

    def test_update_primary_key_forbidden_fail(self):
        obj = self._test_class(self.context, **self.obj_fields[0])
        obj.obj_reset_changes()

        if not self._test_class.primary_keys:
            self.skipTest(
                'All non-updatable fields found in test class %r '
                'are primary keys' % self._test_class)

        for key, val in self.obj_fields[0].items():
            if key in self._test_class.primary_keys:
                setattr(obj, key, val)

        self.assertRaises(base.NeutronObjectUpdateForbidden, obj.update)

    def test_to_dict_synthetic_fields(self):
        cls_ = self._test_class
        object_fields = self._get_object_synthetic_fields(cls_)
        if not object_fields:
            self.skipTest(
                'No object fields found in test class %r' % cls_)

        for field in object_fields:
            obj = cls_(self.context, **self.obj_fields[0])
            objclass = self._get_ovo_object_class(cls_, field)
            if not objclass:
                continue

            child = objclass(
                self.context, **objclass.modify_fields_from_db(
                    self.get_random_fields(obj_cls=objclass))
            )
            child_dict = child.to_dict()
            if isinstance(cls_.fields[field], obj_fields.ListOfObjectsField):
                setattr(obj, field, [child])
                dict_ = obj.to_dict()
                self.assertEqual([child_dict], dict_[field])
            else:
                setattr(obj, field, child)
                dict_ = obj.to_dict()
                self.assertEqual(child_dict, dict_[field])

    def test_get_objects_pager_is_passed_through(self):
        with mock.patch.object(obj_db_api, 'get_objects') as get_objects:
            pager = base.Pager()
            self._test_class.get_objects(self.context, _pager=pager)
            get_objects.assert_called_once_with(
                mock.ANY, self._test_class.db_model, _pager=pager)


class BaseDbObjectNonStandardPrimaryKeyTestCase(BaseObjectIfaceTestCase):

    _test_class = FakeNeutronObjectNonStandardPrimaryKey


class BaseDbObjectCompositePrimaryKeyTestCase(BaseObjectIfaceTestCase):

    _test_class = FakeNeutronObjectCompositePrimaryKey


class BaseDbObjectUniqueKeysTestCase(BaseObjectIfaceTestCase):

    _test_class = FakeNeutronObjectUniqueKey


class UniqueKeysTestCase(test_base.BaseTestCase):

    def test_class_creation(self):
        m_get_unique_keys = mock.patch.object(model_base, 'get_unique_keys')
        with m_get_unique_keys as get_unique_keys:
            get_unique_keys.return_value = [['field1'],
                                            ['field2', 'db_field3']]

            @obj_base.VersionedObjectRegistry.register_if(False)
            class UniqueKeysTestObject(base.NeutronDbObject):
                # Version 1.0: Initial version
                VERSION = '1.0'

                db_model = FakeModel

                primary_keys = ['id']

                fields = {
                    'id': obj_fields.UUIDField(),
                    'field1': obj_fields.UUIDField(),
                    'field2': obj_fields.UUIDField(),
                    'field3': obj_fields.UUIDField(),
                }

                fields_need_translation = {'field3': 'db_field3'}
        expected = {('field1',), ('field2', 'field3')}
        observed = {tuple(sorted(key))
                    for key in UniqueKeysTestObject.unique_keys}
        self.assertEqual(expected, observed)


class NeutronObjectCountTestCase(test_base.BaseTestCase):

    def test_count(self):
        expected = 10
        self.assertEqual(
            expected, FakeNeutronObject.count(None, count=expected))


class BaseDbObjectCompositePrimaryKeyWithIdTestCase(BaseObjectIfaceTestCase):

    _test_class = FakeNeutronObjectCompositePrimaryKeyWithId


class BaseDbObjectRenamedFieldTestCase(BaseObjectIfaceTestCase):

    _test_class = FakeNeutronObjectRenamedField


class BaseObjectIfaceWithProjectIdTestCase(BaseObjectIfaceTestCase):

    _test_class = FakeNeutronObjectWithProjectId

    def test_update_fields_using_tenant_id(self):
        obj = self._test_class(self.context, **self.obj_fields[0])
        obj.obj_reset_changes()

        tenant_id = obj['tenant_id']
        new_obj_fields = dict()
        new_obj_fields['tenant_id'] = uuidutils.generate_uuid()
        new_obj_fields['field2'] = uuidutils.generate_uuid()

        obj.update_fields(new_obj_fields)
        self.assertEqual(set(['field2']), obj.obj_what_changed())
        self.assertEqual(tenant_id, obj.project_id)


class BaseDbObjectMultipleForeignKeysTestCase(_BaseObjectTestCase,
                                              test_base.BaseTestCase):

    _test_class = FakeNeutronObjectSyntheticField

    def test_load_synthetic_db_fields_with_multiple_foreign_keys(self):
        obj = self._test_class(self.context, **self.obj_fields[0])
        self.assertRaises(base.NeutronSyntheticFieldMultipleForeignKeys,
                          obj.load_synthetic_db_fields)


class BaseDbObjectTestCase(_BaseObjectTestCase,
                           test_db_base_plugin_v2.DbOperationBoundMixin):
    def setUp(self):
        super(BaseDbObjectTestCase, self).setUp()
        self.useFixture(tools.CommonDbMixinHooksFixture())
        synthetic_fields = self._get_object_synthetic_fields(self._test_class)
        for synth_field in synthetic_fields:
            objclass = self._get_ovo_object_class(self._test_class,
                                                  synth_field)
            if not objclass:
                continue
            for db_obj in self.db_objs:
                objclass_fields = self.get_random_fields(objclass)
                db_obj[synth_field] = [objclass_fields]

    def _create_test_network(self):
        # TODO(ihrachys): replace with network.create() once we get an object
        # implementation for networks
        self._network = obj_db_api.create_object(self.context,
                                                 models_v2.Network,
                                                 {'name': 'test-network1'})

    def _create_network(self):
        name = "test-network-%s" % tools.get_random_string(4)
        return obj_db_api.create_object(self.context,
                                        models_v2.Network,
                                        {'name': name})

    def _create_test_subnet(self, network):
        test_subnet = {
            'project_id': uuidutils.generate_uuid(),
            'name': 'test-subnet1',
            'network_id': network['id'],
            'ip_version': 4,
            'cidr': netaddr.IPNetwork('10.0.0.0/24'),
            'gateway_ip': '10.0.0.1',
            'enable_dhcp': 1,
            'ipv6_ra_mode': None,
            'ipv6_address_mode': None
        }
        self._subnet = subnet.Subnet(self.context, **test_subnet)
        self._subnet.create()

    def _create_port(self, **port_attrs):
        if not hasattr(self, '_mac_address_generator'):
            self._mac_address_generator = (":".join(["%02x" % i] * 6)
                                           for i in itertools.count())

        if not hasattr(self, '_port_name_generator'):
            self._port_name_generator = ("test-port%d" % i
                                         for i in itertools.count(1))

        attrs = {'tenant_id': 'fake_tenant_id',
                 'admin_state_up': True,
                 'status': 'ACTIVE',
                 'device_id': 'fake_device',
                 'device_owner': 'fake_owner'}
        attrs.update(port_attrs)

        if 'name' not in attrs:
            attrs['name'] = next(self._port_name_generator)
        if 'mac_address' not in attrs:
            attrs['mac_address'] = next(self._mac_address_generator)

        # TODO(ihrachys): replace with port.create() once we get an object
        # implementation for ports
        return obj_db_api.create_object(self.context, models_v2.Port, attrs)

    def _create_test_segment(self, network):
        test_segment = {
            'network_id': network['id'],
            'network_type': 'vxlan',
        }
        # TODO(korzen): replace with segment.create() once we get an object
        # implementation for segments
        self._segment = obj_db_api.create_object(self.context,
                                                 segments_db.NetworkSegment,
                                                 test_segment)

    def _create_test_port(self, network):
        self._port = self._create_port(network_id=network['id'])

    def _make_object(self, fields):
        fields = get_non_synthetic_fields(self._test_class, fields)
        return self._test_class(
            self.context, **remove_timestamps_from_fields(fields))

    def test_get_object_create_update_delete(self):
        # Timestamps can't be initialized and multiple objects may use standard
        # attributes so we need to remove timestamps when creating objects
        obj = self._make_object(self.obj_fields[0])
        obj.create()

        new = self._test_class.get_object(self.context,
                                          **obj._get_composite_keys())
        self.assertEqual(obj, new)

        obj = new

        for key, val in self.get_updatable_fields(self.obj_fields[1]).items():
            setattr(obj, key, val)
        obj.update()

        new = self._test_class.get_object(self.context,
                                          **obj._get_composite_keys())
        self.assertEqual(obj, new)

        obj = new
        new.delete()

        new = self._test_class.get_object(self.context,
                                          **obj._get_composite_keys())
        self.assertIsNone(new)

    def test_update_non_existent_object_raises_not_found(self):
        obj = self._make_object(self.obj_fields[0])
        obj.obj_reset_changes()

        fields_to_update = self.get_updatable_fields(self.obj_fields[0])
        if not fields_to_update:
            self.skipTest('No updatable fields found in test class %r' %
                          self._test_class)
        for key, val in fields_to_update.items():
            setattr(obj, key, val)

        self.assertRaises(n_exc.ObjectNotFound, obj.update)

    def test_delete_non_existent_object_raises_not_found(self):
        obj = self._make_object(self.obj_fields[0])
        self.assertRaises(n_exc.ObjectNotFound, obj.delete)

    @mock.patch(SQLALCHEMY_COMMIT)
    def test_create_single_transaction(self, mock_commit):
        obj = self._make_object(self.obj_fields[0])
        obj.create()
        self.assertEqual(1, mock_commit.call_count)

    def test_update_single_transaction(self):
        obj = self._make_object(self.obj_fields[0])
        obj.create()

        fields_to_update = self.get_updatable_fields(self.obj_fields[1])
        if not fields_to_update:
            self.skipTest('No updatable fields found in test class %r' %
                          self._test_class)
        for key, val in fields_to_update.items():
            setattr(obj, key, val)

        with mock.patch(SQLALCHEMY_COMMIT) as mock_commit:
            obj.update()
        self.assertEqual(1, mock_commit.call_count)

    def test_delete_single_transaction(self):
        obj = self._make_object(self.obj_fields[0])
        obj.create()

        with mock.patch(SQLALCHEMY_COMMIT) as mock_commit:
            obj.delete()
        self.assertEqual(1, mock_commit.call_count)

    @mock.patch(SQLALCHEMY_COMMIT)
    def test_get_objects_single_transaction(self, mock_commit):
        self._test_class.get_objects(self.context)
        self.assertEqual(1, mock_commit.call_count)

    @mock.patch(SQLALCHEMY_COMMIT)
    def test_get_object_single_transaction(self, mock_commit):
        obj = self._make_object(self.obj_fields[0])
        obj.create()

        obj = self._test_class.get_object(self.context,
                                          **obj._get_composite_keys())
        self.assertEqual(2, mock_commit.call_count)

    def test_get_objects_supports_extra_filtername(self):
        self.filtered_args = None

        def foo_filter(query, filters):
            self.filtered_args = filters
            return query

        self.obj_registry.register(self._test_class)
        db_base_plugin_v2.NeutronDbPluginV2.register_model_query_hook(
            self._test_class.db_model,
            'foo_filter',
            None,
            None,
            foo_filter)
        base.register_filter_hook_on_model(self._test_class.db_model, 'foo')

        self._test_class.get_objects(self.context, foo=42)
        self.assertEqual({'foo': [42]}, self.filtered_args)

    def test_filtering_by_fields(self):
        obj = self._make_object(self.obj_fields[0])
        obj.create()

        for field in remove_timestamps_from_fields(self.obj_fields[0]):
            filters = {field: [self.obj_fields[0][field]]}
            new = self._test_class.get_objects(self.context, **filters)
            self.assertEqual([obj], new, 'Filtering by %s failed.' % field)

    def _get_non_synth_fields(self, objclass, db_attrs):
        fields = objclass.modify_fields_from_db(db_attrs)
        fields = remove_timestamps_from_fields(fields)
        fields = get_non_synthetic_fields(objclass, fields)
        return fields

    def _create_object_with_synthetic_fields(self, db_obj):
        cls_ = self._test_class
        object_fields = self._get_object_synthetic_fields(cls_)

        # create base object
        obj = cls_(self.context, **self._get_non_synth_fields(cls_, db_obj))
        obj.create()

        # create objects that are going to be loaded into the base object
        # through synthetic fields
        for field in object_fields:
            objclass = self._get_ovo_object_class(cls_, field)
            if not objclass:
                continue
            objclass_fields = self._get_non_synth_fields(objclass,
                                                         db_obj[field][0])

            # make sure children point to the base object
            for local_field, foreign_key in objclass.foreign_keys.items():
                objclass_fields[local_field] = obj.get(foreign_key)

            synth_field_obj = objclass(self.context, **objclass_fields)
            synth_field_obj.create()

            # populate the base object synthetic fields with created children
            if isinstance(cls_.fields[field], obj_fields.ObjectField):
                setattr(obj, field, synth_field_obj)
            else:
                setattr(obj, field, [synth_field_obj])

            # reset the object so that we can compare it to other clean objects
            obj.obj_reset_changes([field])
        return obj

    def test_get_object_with_synthetic_fields(self):
        object_fields = self._get_object_synthetic_fields(self._test_class)
        if not object_fields:
            self.skipTest(
                'No synthetic object fields found '
                'in test class %r' % self._test_class
            )
        obj = self._create_object_with_synthetic_fields(self.db_objs[0])
        listed_obj = self._test_class.get_object(
            self.context, **obj._get_composite_keys())
        self.assertTrue(listed_obj)
        self.assertEqual(obj, listed_obj)

    # NOTE(korzen) _list method is used in neutron.tests.db.unit.db.
    # test_db_base_plugin_v2.DbOperationBoundMixin in _list_and_count_queries()
    # This is used in test_subnet for asserting that number of queries is
    # constant. It can be used also for port and network objects when ready.
    def _list(self, resource, neutron_context):
        cls_ = resource
        return cls_.get_objects(neutron_context)

    def test_get_objects_queries_constant(self):
        iter_db_obj = iter(self.db_objs)

        def _create():
            self._create_object_with_synthetic_fields(next(iter_db_obj))

        self._assert_object_list_queries_constant(_create, self._test_class)

<<<<<<< HEAD
=======
    def test_count(self):
        for fields in self.obj_fields:
            self._make_object(fields).create()
        self.assertEqual(
            len(self.obj_fields), self._test_class.count(self.context))

>>>>>>> e5e435b0

class UniqueObjectBase(test_base.BaseTestCase):
    def setUp(self):
        super(UniqueObjectBase, self).setUp()
        obj_registry = self.useFixture(
            fixture.VersionedObjectRegistryFixture())
        self.db_model = FakeModel

        class RegisteredObject(base.NeutronDbObject):
            db_model = self.db_model

        self.registered_object = RegisteredObject
        obj_registry.register(self.registered_object)


class GetObjectClassByModelTestCase(UniqueObjectBase):
    def setUp(self):
        super(GetObjectClassByModelTestCase, self).setUp()
        self.not_registered_object = FakeSmallNeutronObject

    def test_object_found_by_model(self):
        found_obj = base.get_object_class_by_model(
            self.registered_object.db_model)
        self.assertIs(self.registered_object, found_obj)

    def test_not_registed_object_raises_exception(self):
        with testtools.ExpectedException(base.NeutronDbObjectNotFoundByModel):
            base.get_object_class_by_model(self.not_registered_object.db_model)


class RegisterFilterHookOnModelTestCase(UniqueObjectBase):
    def test_filtername_is_added(self):
        filter_name = 'foo'
        self.assertNotIn(
            filter_name, self.registered_object.extra_filter_names)
        base.register_filter_hook_on_model(
            FakeNeutronDbObject.db_model, filter_name)
        self.assertIn(filter_name, self.registered_object.extra_filter_names)


class PagerTestCase(test_base.BaseTestCase):
    def test_comparison(self):
        pager = base.Pager(sorts=[('order', True)])
        pager2 = base.Pager(sorts=[('order', True)])
        self.assertEqual(pager, pager2)

        pager3 = base.Pager()
        self.assertNotEqual(pager, pager3)<|MERGE_RESOLUTION|>--- conflicted
+++ resolved
@@ -263,8 +263,6 @@
     }
 
 
-<<<<<<< HEAD
-=======
 @obj_base.VersionedObjectRegistry.register_if(False)
 class FakeNeutronObject(base.NeutronObject):
     # Version 1.0: Initial version
@@ -292,7 +290,6 @@
         ]
 
 
->>>>>>> e5e435b0
 def get_random_dscp_mark():
     return random.choice(constants.VALID_DSCP_MARKS)
 
@@ -1178,15 +1175,12 @@
 
         self._assert_object_list_queries_constant(_create, self._test_class)
 
-<<<<<<< HEAD
-=======
     def test_count(self):
         for fields in self.obj_fields:
             self._make_object(fields).create()
         self.assertEqual(
             len(self.obj_fields), self._test_class.count(self.context))
 
->>>>>>> e5e435b0
 
 class UniqueObjectBase(test_base.BaseTestCase):
     def setUp(self):
