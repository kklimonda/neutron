# Copyright 2016 Hewlett Packard Enterprise Development Company, LP
#
# Licensed under the Apache License, Version 2.0 (the "License");
# you may not use this file except in compliance with the License.
# You may obtain a copy of the License at
#
#    http://www.apache.org/licenses/LICENSE-2.0
#
# Unless required by applicable law or agreed to in writing, software
# distributed under the License is distributed on an "AS IS" BASIS,
# WITHOUT WARRANTIES OR CONDITIONS OF ANY KIND, either express or
# implied.
# See the License for the specific language governing permissions and
# limitations under the License.

import mock

import testtools

from neutron.callbacks import events
from neutron.callbacks import registry
from neutron import manager
from neutron.objects import trunk as trunk_objects
from neutron.services.trunk import callbacks
from neutron.services.trunk import constants
from neutron.services.trunk import drivers
from neutron.services.trunk import exceptions as trunk_exc
from neutron.services.trunk import plugin as trunk_plugin
from neutron.tests.unit.plugins.ml2 import test_plugin
from neutron.tests.unit.services.trunk import fakes


def create_subport_dict(port_id):
    return {'segmentation_type': 'vlan',
            'segmentation_id': 123,
            'port_id': port_id}


def register_mock_callback(resource, event):
    callback = mock.Mock()
    registry.subscribe(callback, resource, event)
    return callback


class TrunkPluginTestCase(test_plugin.Ml2PluginV2TestCase):

    def setUp(self):
        super(TrunkPluginTestCase, self).setUp()
        self.drivers_patch = mock.patch.object(drivers, 'register').start()
        self.compat_patch = mock.patch.object(
            trunk_plugin.TrunkPlugin, 'check_compatibility').start()
        self.trunk_plugin = trunk_plugin.TrunkPlugin()
        self.trunk_plugin.add_segmentation_type('vlan', lambda x: True)

    def _create_test_trunk(self, port, subports=None):
        subports = subports if subports else []
        trunk = {'port_id': port['port']['id'],
                 'tenant_id': 'test_tenant',
                 'sub_ports': subports}
        response = (
            self.trunk_plugin.create_trunk(self.context, {'trunk': trunk}))
        return response

    def _get_trunk_obj(self, trunk_id):
        return trunk_objects.Trunk.get_object(self.context, id=trunk_id)

    def _get_subport_obj(self, port_id):
        subports = trunk_objects.SubPort.get_objects(
            self.context, port_id=port_id)
        return subports[0]

    def _test_delete_port_raise_in_use(self, parent_port, child_port, port_id,
                                       exception):
        subport = create_subport_dict(child_port['port']['id'])
        self._create_test_trunk(parent_port, [subport])
        core_plugin = manager.NeutronManager.get_plugin()
        self.assertRaises(exception, core_plugin.delete_port,
                          self.context, port_id)

    def test_delete_port_raise_in_use_by_trunk(self):
        with self.port() as parent_port, self.port() as child_port:
            self._test_delete_port_raise_in_use(
                parent_port, child_port, parent_port['port']['id'],
                trunk_exc.PortInUseAsTrunkParent)

    def test_delete_port_raise_in_use_by_subport(self):
        with self.port() as parent_port, self.port() as child_port:
            self._test_delete_port_raise_in_use(
                parent_port, child_port, child_port['port']['id'],
                trunk_exc.PortInUseAsSubPort)

    def test_delete_trunk_raise_in_use(self):
        with self.port() as port:
            trunk = self._create_test_trunk(port)
            core_plugin = manager.NeutronManager.get_plugin()
            port['port']['binding:host_id'] = 'host'
            core_plugin.update_port(self.context, port['port']['id'], port)
            self.assertRaises(trunk_exc.TrunkInUse,
                              self.trunk_plugin.delete_trunk,
                              self.context, trunk['id'])

    def _test_trunk_create_notify(self, event):
        with self.port() as parent_port:
            callback = register_mock_callback(constants.TRUNK, event)
            trunk = self._create_test_trunk(parent_port)
            trunk_obj = self._get_trunk_obj(trunk['id'])
            payload = callbacks.TrunkPayload(self.context, trunk['id'],
                                             current_trunk=trunk_obj)
            callback.assert_called_once_with(
                constants.TRUNK, event, self.trunk_plugin, payload=payload)

    def test_create_trunk_notify_after_create(self):
        self._test_trunk_create_notify(events.AFTER_CREATE)

    def test_create_trunk_notify_precommit_create(self):
        self._test_trunk_create_notify(events.PRECOMMIT_CREATE)

    def _test_trunk_update_notify(self, event):
        with self.port() as parent_port:
            callback = register_mock_callback(constants.TRUNK, event)
            trunk = self._create_test_trunk(parent_port)
            orig_trunk_obj = self._get_trunk_obj(trunk['id'])
            trunk_req = {'trunk': {'name': 'foo'}}
            self.trunk_plugin.update_trunk(self.context, trunk['id'],
                                           trunk_req)
            trunk_obj = self._get_trunk_obj(trunk['id'])
            payload = callbacks.TrunkPayload(self.context, trunk['id'],
                                             original_trunk=orig_trunk_obj,
                                             current_trunk=trunk_obj)
            callback.assert_called_once_with(
                constants.TRUNK, event, self.trunk_plugin, payload=payload)

    def test_trunk_update_notify_after_update(self):
        self._test_trunk_update_notify(events.AFTER_UPDATE)

    def test_trunk_update_notify_precommit_update(self):
        self._test_trunk_update_notify(events.PRECOMMIT_UPDATE)

    def _test_trunk_delete_notify(self, event):
        with self.port() as parent_port:
            callback = register_mock_callback(constants.TRUNK, event)
            trunk = self._create_test_trunk(parent_port)
            trunk_obj = self._get_trunk_obj(trunk['id'])
            self.trunk_plugin.delete_trunk(self.context, trunk['id'])
            payload = callbacks.TrunkPayload(self.context, trunk['id'],
                                             original_trunk=trunk_obj)
            callback.assert_called_once_with(
                constants.TRUNK, event, self.trunk_plugin, payload=payload)

    def test_delete_trunk_notify_after_delete(self):
        self._test_trunk_delete_notify(events.AFTER_DELETE)

    def test_delete_trunk_notify_precommit_delete(self):
        self._test_trunk_delete_notify(events.PRECOMMIT_DELETE)

    def _test_subport_action_empty_list_no_notify(self, event, subport_method):
        with self.port() as parent_port:
            trunk = self._create_test_trunk(parent_port)
            callback = register_mock_callback(constants.SUBPORTS, event)
            subport_method(self.context, trunk['id'], {'sub_ports': []})
            callback.assert_not_called()

    def _test_add_subports_no_notification(self, event):
        self._test_subport_action_empty_list_no_notify(
            event, self.trunk_plugin.add_subports)

    def test_add_subports_notify_after_create_empty_list(self):
        self._test_add_subports_no_notification(events.AFTER_CREATE)

    def test_add_subports_notify_precommit_create_empty_list(self):
        self._test_add_subports_no_notification(events.PRECOMMIT_CREATE)

    def _test_remove_subports_no_notification(self, event):
        self._test_subport_action_empty_list_no_notify(
            event, self.trunk_plugin.remove_subports)

    def test_remove_subports_notify_after_delete_empty_list(self):
        self._test_remove_subports_no_notification(events.AFTER_DELETE)

    def test_remove_subports_notify_precommit_delete_empty_list(self):
        self._test_remove_subports_no_notification(events.PRECOMMIT_DELETE)

    def _test_add_subports_notify(self, event):
        with self.port() as parent_port, self.port() as child_port:
            trunk = self._create_test_trunk(parent_port)
            orig_trunk_obj = self._get_trunk_obj(trunk['id'])
            subport = create_subport_dict(child_port['port']['id'])
            callback = register_mock_callback(constants.SUBPORTS, event)
            self.trunk_plugin.add_subports(
                self.context, trunk['id'], {'sub_ports': [subport]})
            trunk_obj = self._get_trunk_obj(trunk['id'])
            subport_obj = self._get_subport_obj(subport['port_id'])
            payload = callbacks.TrunkPayload(self.context, trunk['id'],
                                             current_trunk=trunk_obj,
                                             original_trunk=orig_trunk_obj,
                                             subports=[subport_obj])
            callback.assert_called_once_with(
                constants.SUBPORTS, event, self.trunk_plugin, payload=payload)

    def test_add_subports_notify_after_create(self):
        self._test_add_subports_notify(events.AFTER_CREATE)

    def test_add_subports_notify_precommit_create(self):
        self._test_add_subports_notify(events.PRECOMMIT_CREATE)

    def _test_remove_subports_notify(self, event):
        with self.port() as parent_port, self.port() as child_port:
            subport = create_subport_dict(child_port['port']['id'])
            trunk = self._create_test_trunk(parent_port, [subport])
            orig_trunk_obj = self._get_trunk_obj(trunk['id'])
            callback = register_mock_callback(constants.SUBPORTS, event)
            subport_obj = self._get_subport_obj(subport['port_id'])
            self.trunk_plugin.remove_subports(
                self.context, trunk['id'], {'sub_ports': [subport]})
            trunk_obj = self._get_trunk_obj(trunk['id'])
            payload = callbacks.TrunkPayload(self.context, trunk['id'],
                                             current_trunk=trunk_obj,
                                             original_trunk=orig_trunk_obj,
                                             subports=[subport_obj])
            callback.assert_called_once_with(
                constants.SUBPORTS, event, self.trunk_plugin, payload=payload)
<<<<<<< HEAD

    def test_remove_subports_notify_after_delete(self):
        self._test_remove_subports_notify(events.AFTER_DELETE)

    def test_remove_subports_notify_precommit_delete(self):
        self._test_remove_subports_notify(events.PRECOMMIT_DELETE)
=======

    def test_remove_subports_notify_after_delete(self):
        self._test_remove_subports_notify(events.AFTER_DELETE)

    def test_remove_subports_notify_precommit_delete(self):
        self._test_remove_subports_notify(events.PRECOMMIT_DELETE)

    def test_create_trunk_in_pending_state(self):
        with self.port() as port:
            trunk = self._create_test_trunk(port)
            self.assertEqual(
                constants.PENDING_STATUS, trunk['status'])

    def test_add_subports_trunk_in_error_state_raises(self):
        with self.port() as port, self.port() as subport:
            trunk = self._create_test_trunk(port)
            trunk_obj = self._get_trunk_obj(trunk['id'])
            trunk_obj.status = constants.ERROR_STATUS
            trunk_obj.update()
            s = create_subport_dict(subport['port']['id'])
            self.assertRaises(trunk_exc.TrunkInErrorState,
                self.trunk_plugin.add_subports,
                self.context, trunk['id'], {'sub_ports': [s]})

    def test_add_subports_trunk_goes_to_pending(self):
        with self.port() as port, self.port() as subport:
            trunk = self._create_test_trunk(port)
            trunk_obj = self._get_trunk_obj(trunk['id'])
            trunk_obj.status = constants.ACTIVE_STATUS
            trunk_obj.update()
            s = create_subport_dict(subport['port']['id'])
            trunk = self.trunk_plugin.add_subports(
                self.context, trunk['id'], {'sub_ports': [s]})
            self.assertEqual(constants.PENDING_STATUS, trunk['status'])

    def test_remove_subports_trunk_goes_to_pending(self):
        with self.port() as port, self.port() as subport:
            s = create_subport_dict(subport['port']['id'])
            trunk = self._create_test_trunk(port, [s])
            trunk_obj = self._get_trunk_obj(trunk['id'])
            trunk_obj.status = constants.ACTIVE_STATUS
            trunk_obj.update()
            trunk = self.trunk_plugin.remove_subports(
                self.context, trunk['id'],
                {'sub_ports': [{'port_id': subport['port']['id']}]})
            self.assertEqual(constants.PENDING_STATUS, trunk['status'])


class TrunkPluginDriversTestCase(test_plugin.Ml2PluginV2TestCase):

    def setUp(self):
        super(TrunkPluginDriversTestCase, self).setUp()
        mock.patch.object(drivers, 'register').start()

    def test_plugin_fails_to_start(self):
        with testtools.ExpectedException(
                trunk_exc.IncompatibleTrunkPluginConfiguration):
            trunk_plugin.TrunkPlugin()

    def test_plugin_with_fake_driver(self):
        fake_driver = fakes.FakeDriver.create()
        plugin = trunk_plugin.TrunkPlugin()
        self.assertTrue(fake_driver.is_loaded)
        self.assertEqual(set([]), plugin.supported_agent_types)
        self.assertEqual(set(['foo_intfs']), plugin.supported_interfaces)
        self.assertEqual([fake_driver], plugin.registered_drivers)
>>>>>>> e5e435b0
<|MERGE_RESOLUTION|>--- conflicted
+++ resolved
@@ -219,14 +219,6 @@
                                              subports=[subport_obj])
             callback.assert_called_once_with(
                 constants.SUBPORTS, event, self.trunk_plugin, payload=payload)
-<<<<<<< HEAD
-
-    def test_remove_subports_notify_after_delete(self):
-        self._test_remove_subports_notify(events.AFTER_DELETE)
-
-    def test_remove_subports_notify_precommit_delete(self):
-        self._test_remove_subports_notify(events.PRECOMMIT_DELETE)
-=======
 
     def test_remove_subports_notify_after_delete(self):
         self._test_remove_subports_notify(events.AFTER_DELETE)
@@ -292,5 +284,4 @@
         self.assertTrue(fake_driver.is_loaded)
         self.assertEqual(set([]), plugin.supported_agent_types)
         self.assertEqual(set(['foo_intfs']), plugin.supported_interfaces)
-        self.assertEqual([fake_driver], plugin.registered_drivers)
->>>>>>> e5e435b0
+        self.assertEqual([fake_driver], plugin.registered_drivers)