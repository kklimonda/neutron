--- conflicted
+++ resolved
@@ -42,11 +42,7 @@
 from neutron.db import model_base
 from neutron.db import models
 from neutron.db import models_v2  # noqa
-<<<<<<< HEAD
-from neutron.db.port_security import models  # noqa
-=======
 from neutron.db.port_security import models as ps_models  # noqa
->>>>>>> e5e435b0
 from neutron.db import portbindings_db  # noqa
 from neutron.db import provisioning_blocks  # noqa
 from neutron.db.qos import models as qos_models  # noqa
