# Copyright 2012 VMware, Inc.  All rights reserved.
#
#    Licensed under the Apache License, Version 2.0 (the "License"); you may
#    not use this file except in compliance with the License. You may obtain
#    a copy of the License at
#
#         http://www.apache.org/licenses/LICENSE-2.0
#
#    Unless required by applicable law or agreed to in writing, software
#    distributed under the License is distributed on an "AS IS" BASIS, WITHOUT
#    WARRANTIES OR CONDITIONS OF ANY KIND, either express or implied. See the
#    License for the specific language governing permissions and limitations
#    under the License.

import functools
import itertools

from debtcollector import removals
import netaddr
from neutron_lib.api import validators
from neutron_lib import constants as l3_constants
from neutron_lib import exceptions as n_exc
from oslo_log import log as logging
from oslo_utils import excutils
from oslo_utils import uuidutils
import six
import sqlalchemy as sa
from sqlalchemy import orm
from sqlalchemy.orm import exc

from neutron._i18n import _, _LI
from neutron.api.rpc.agentnotifiers import l3_rpc_agent_api
from neutron.api.v2 import attributes
from neutron.callbacks import events
from neutron.callbacks import exceptions
from neutron.callbacks import registry
from neutron.callbacks import resources
from neutron.common import constants as n_const
from neutron.common import ipv6_utils
from neutron.common import rpc as n_rpc
from neutron.common import utils
from neutron.db import api as db_api
from neutron.db import common_db_mixin
from neutron.db import l3_agentschedulers_db as l3_agt
from neutron.db import model_base
from neutron.db import models_v2
from neutron.db import standardattrdescription_db as st_attr
from neutron.extensions import external_net
from neutron.extensions import l3
from neutron import manager
from neutron.plugins.common import constants
from neutron.plugins.common import utils as p_utils

LOG = logging.getLogger(__name__)


DEVICE_OWNER_HA_REPLICATED_INT = l3_constants.DEVICE_OWNER_HA_REPLICATED_INT
DEVICE_OWNER_ROUTER_INTF = l3_constants.DEVICE_OWNER_ROUTER_INTF
DEVICE_OWNER_ROUTER_GW = l3_constants.DEVICE_OWNER_ROUTER_GW
DEVICE_OWNER_FLOATINGIP = l3_constants.DEVICE_OWNER_FLOATINGIP
EXTERNAL_GW_INFO = l3.EXTERNAL_GW_INFO

# Maps API field to DB column
# API parameter name and Database column names may differ.
# Useful to keep the filtering between API and Database.
API_TO_DB_COLUMN_MAP = {'port_id': 'fixed_port_id'}
CORE_ROUTER_ATTRS = ('id', 'name', 'tenant_id', 'admin_state_up', 'status')


class RouterPort(model_base.BASEV2):
    router_id = sa.Column(
        sa.String(36),
        sa.ForeignKey('routers.id', ondelete="CASCADE"),
        primary_key=True)
    port_id = sa.Column(
        sa.String(36),
        sa.ForeignKey('ports.id', ondelete="CASCADE"),
<<<<<<< HEAD
        primary_key=True)
=======
        primary_key=True,
        unique=True)
>>>>>>> e5e435b0
    revises_on_change = ('router', )
    # The port_type attribute is redundant as the port table already specifies
    # it in DEVICE_OWNER.However, this redundancy enables more efficient
    # queries on router ports, and also prevents potential error-prone
    # conditions which might originate from users altering the DEVICE_OWNER
    # property of router ports.
    port_type = sa.Column(sa.String(attributes.DEVICE_OWNER_MAX_LEN))
    port = orm.relationship(
        models_v2.Port,
        backref=orm.backref('routerport', uselist=False, cascade="all,delete"),
        lazy='joined')


class Router(model_base.HasStandardAttributes, model_base.BASEV2,
             model_base.HasId, model_base.HasProject):
    """Represents a v2 neutron router."""

    name = sa.Column(sa.String(attributes.NAME_MAX_LEN))
    status = sa.Column(sa.String(16))
    admin_state_up = sa.Column(sa.Boolean)
    gw_port_id = sa.Column(sa.String(36), sa.ForeignKey('ports.id'))
    gw_port = orm.relationship(models_v2.Port, lazy='joined')
    flavor_id = sa.Column(sa.String(36),
                          sa.ForeignKey("flavors.id"), nullable=True)
    attached_ports = orm.relationship(
        RouterPort,
        backref='router',
        lazy='dynamic')
    l3_agents = orm.relationship(
        'Agent', lazy='joined', viewonly=True,
        secondary=l3_agt.RouterL3AgentBinding.__table__)


class FloatingIP(model_base.HasStandardAttributes, model_base.BASEV2,
                 model_base.HasId, model_base.HasProject):
    """Represents a floating IP address.

    This IP address may or may not be allocated to a tenant, and may or
    may not be associated with an internal port/ip address/router.
    """

    floating_ip_address = sa.Column(sa.String(64), nullable=False)
    floating_network_id = sa.Column(sa.String(36), nullable=False)
    floating_port_id = sa.Column(sa.String(36),
                                 sa.ForeignKey('ports.id', ondelete="CASCADE"),
                                 nullable=False)

    # The ORM-level "delete" cascade relationship between port and floating_ip
    # is required for causing the in-Python event "after_delete" that needs for
    # proper quota management in case when cascade removal of the floating_ip
    # happens after removal of the floating_port
    port = orm.relationship(models_v2.Port,
                            backref=orm.backref('floating_ips',
                                                cascade='all,delete-orphan'),
                            foreign_keys='FloatingIP.floating_port_id')
    fixed_port_id = sa.Column(sa.String(36), sa.ForeignKey('ports.id'))
    fixed_ip_address = sa.Column(sa.String(64))
    router_id = sa.Column(sa.String(36), sa.ForeignKey('routers.id'))
    # Additional attribute for keeping track of the router where the floating
    # ip was associated in order to be able to ensure consistency even if an
    # asynchronous backend is unavailable when the floating IP is disassociated
    last_known_router_id = sa.Column(sa.String(36))
    status = sa.Column(sa.String(16))
    router = orm.relationship(Router, backref='floating_ips')


class L3_NAT_dbonly_mixin(l3.RouterPluginBase,
                          st_attr.StandardAttrDescriptionMixin):
    """Mixin class to add L3/NAT router methods to db_base_plugin_v2."""

    router_device_owners = (
        DEVICE_OWNER_HA_REPLICATED_INT,
        DEVICE_OWNER_ROUTER_INTF,
        DEVICE_OWNER_ROUTER_GW,
        DEVICE_OWNER_FLOATINGIP
    )

    _dns_integration = None

    # NOTE(armax): multiple l3 service plugins (potentially out of tree)
    # inherit from l3_db and may need the callbacks to be processed. Having
    # an implicit subscription (through the __new__ method) preserves the
    # existing behavior, and at the same time it avoids fixing it manually
    # in each and every l3 plugin out there.
    def __new__(cls):
        L3_NAT_dbonly_mixin._subscribe_callbacks()
        return super(L3_NAT_dbonly_mixin, cls).__new__(cls)

    @staticmethod
    def _subscribe_callbacks():
        registry.subscribe(
            _prevent_l3_port_delete_callback, resources.PORT,
            events.BEFORE_DELETE)

    @property
    def _is_dns_integration_supported(self):
        if self._dns_integration is None:
            self._dns_integration = utils.is_extension_supported(
                self._core_plugin, 'dns-integration')
        return self._dns_integration

    @property
    def _core_plugin(self):
        return manager.NeutronManager.get_plugin()

    def _get_router(self, context, router_id):
        try:
            router = self._get_by_id(context, Router, router_id)
        except exc.NoResultFound:
            raise l3.RouterNotFound(router_id=router_id)
        return router

    def _make_router_dict(self, router, fields=None, process_extensions=True):
        res = dict((key, router[key]) for key in CORE_ROUTER_ATTRS)
        if router['gw_port_id']:
            ext_gw_info = {
                'network_id': router.gw_port['network_id'],
                'external_fixed_ips': [{'subnet_id': ip["subnet_id"],
                                        'ip_address': ip["ip_address"]}
                                       for ip in router.gw_port['fixed_ips']]}
        else:
            ext_gw_info = None
        res.update({
            EXTERNAL_GW_INFO: ext_gw_info,
            'gw_port_id': router['gw_port_id'],
        })
        # NOTE(salv-orlando): The following assumes this mixin is used in a
        # class inheriting from CommonDbMixin, which is true for all existing
        # plugins.
        if process_extensions:
            self._apply_dict_extend_functions(l3.ROUTERS, res, router)
        return self._fields(res, fields)

    def filter_allocating_and_missing_routers(self, context, routers):
        """Filter out routers that shouldn't go to the agent.

        Any routers in the ALLOCATING state will be excluded by
        this query because this indicates that the server is still
        building necessary dependent sub-resources for the router and it
        is not ready for consumption by the agent. It will also filter
        out any routers that no longer exist to prevent conditions where
        only part of a router's information was populated in sync_routers
        due to it being deleted during the sync.
        """
        router_ids = set(r['id'] for r in routers)
        query = (context.session.query(Router.id).
                 filter(
                     Router.id.in_(router_ids),
                     Router.status != n_const.ROUTER_STATUS_ALLOCATING))
        valid_routers = set(r.id for r in query)
        if router_ids - valid_routers:
            LOG.debug("Removing routers that were either concurrently "
                      "deleted or are in the ALLOCATING state: %s",
                      (router_ids - valid_routers))
        return [r for r in routers if r['id'] in valid_routers]

    def _create_router_db(self, context, router, tenant_id):
        """Create the DB object."""
        with context.session.begin(subtransactions=True):
            # pre-generate id so it will be available when
            # configuring external gw port
            status = router.get('status', n_const.ROUTER_STATUS_ACTIVE)
            router.setdefault('id', uuidutils.generate_uuid())
            router['tenant_id'] = tenant_id
            router_db = Router(id=router['id'],
                               tenant_id=router['tenant_id'],
                               name=router['name'],
                               admin_state_up=router['admin_state_up'],
                               status=status,
                               description=router.get('description'))
            context.session.add(router_db)
            registry.notify(resources.ROUTER, events.PRECOMMIT_CREATE,
                            self, context=context, router=router,
                            router_id=router['id'], router_db=router_db)
            return router_db

    def _update_gw_for_create_router(self, context, gw_info, router_id):
        if gw_info:
            router_db = self._get_router(context, router_id)
            self._update_router_gw_info(context, router_id,
                                        gw_info, router=router_db)

    def create_router(self, context, router):
        r = router['router']
        gw_info = r.pop(EXTERNAL_GW_INFO, None)
        create = functools.partial(self._create_router_db, context, r,
                                   r['tenant_id'])
        delete = functools.partial(self.delete_router, context)
        update_gw = functools.partial(self._update_gw_for_create_router,
                                      context, gw_info)
        router_db, _unused = common_db_mixin.safe_creation(context, create,
                                                           delete, update_gw,
                                                           transaction=False)

        return self._make_router_dict(router_db)

    def _update_router_db(self, context, router_id, data):
        """Update the DB object."""
        with context.session.begin(subtransactions=True):
            router_db = self._get_router(context, router_id)
            old_router = self._make_router_dict(router_db)
            if data:
                router_db.update(data)
            registry.notify(resources.ROUTER, events.PRECOMMIT_UPDATE,
                            self, context=context, router_id=router_id,
                            router=data, router_db=router_db,
                            old_router=old_router)
            return router_db

    def update_router(self, context, id, router):
        r = router['router']
        gw_info = r.pop(EXTERNAL_GW_INFO, l3_constants.ATTR_NOT_SPECIFIED)
        # check whether router needs and can be rescheduled to the proper
        # l3 agent (associated with given external network);
        # do check before update in DB as an exception will be raised
        # in case no proper l3 agent found
        if gw_info != l3_constants.ATTR_NOT_SPECIFIED:
            candidates = self._check_router_needs_rescheduling(
                context, id, gw_info)
            # Update the gateway outside of the DB update since it involves L2
            # calls that don't make sense to rollback and may cause deadlocks
            # in a transaction.
            self._update_router_gw_info(context, id, gw_info)
        else:
            candidates = None
        router_db = self._update_router_db(context, id, r)
        if candidates:
            l3_plugin = manager.NeutronManager.get_service_plugins().get(
                constants.L3_ROUTER_NAT)
            l3_plugin.reschedule_router(context, id, candidates)
        return self._make_router_dict(router_db)

    def _check_router_needs_rescheduling(self, context, router_id, gw_info):
        """Checks whether router's l3 agent can handle the given network

        When external_network_bridge is set, each L3 agent can be associated
        with at most one external network. If router's new external gateway
        is on other network then the router needs to be rescheduled to the
        proper l3 agent.
        If external_network_bridge is not set then the agent
        can support multiple external networks and rescheduling is not needed

        :return: list of candidate agents if rescheduling needed,
        None otherwise; raises exception if there is no eligible l3 agent
        associated with target external network
        """
        # TODO(obondarev): rethink placement of this func as l3 db manager is
        # not really a proper place for agent scheduling stuff
        network_id = gw_info.get('network_id') if gw_info else None
        if not network_id:
            return

        nets = self._core_plugin.get_networks(
            context, {external_net.EXTERNAL: [True]})
        # nothing to do if there is only one external network
        if len(nets) <= 1:
            return

        # first get plugin supporting l3 agent scheduling
        # (either l3 service plugin or core_plugin)
        l3_plugin = manager.NeutronManager.get_service_plugins().get(
            constants.L3_ROUTER_NAT)
        if (not utils.is_extension_supported(
                l3_plugin,
                l3_constants.L3_AGENT_SCHEDULER_EXT_ALIAS) or
            l3_plugin.router_scheduler is None):
            # that might mean that we are dealing with non-agent-based
            # implementation of l3 services
            return

        cur_agents = l3_plugin.list_l3_agents_hosting_router(
            context, router_id)['agents']
        for agent in cur_agents:
            ext_net_id = agent['configurations'].get(
                'gateway_external_network_id')
            ext_bridge = agent['configurations'].get(
                'external_network_bridge', '')
            if (ext_net_id == network_id or
                    (not ext_net_id and not ext_bridge)):
                return

        # otherwise find l3 agent with matching gateway_external_network_id
        active_agents = l3_plugin.get_l3_agents(context, active=True)
        router = {
            'id': router_id,
            'external_gateway_info': {'network_id': network_id}
        }
        candidates = l3_plugin.get_l3_agent_candidates(context,
                                                       router,
                                                       active_agents)
        if not candidates:
            msg = (_('No eligible l3 agent associated with external network '
                     '%s found') % network_id)
            raise n_exc.BadRequest(resource='router', msg=msg)

        return candidates

    def _create_router_gw_port(self, context, router, network_id, ext_ips):
        # Port has no 'tenant-id', as it is hidden from user
        port_data = {'tenant_id': '',  # intentionally not set
                     'network_id': network_id,
                     'fixed_ips': ext_ips or l3_constants.ATTR_NOT_SPECIFIED,
                     'device_id': router['id'],
                     'device_owner': DEVICE_OWNER_ROUTER_GW,
                     'admin_state_up': True,
                     'name': ''}
        gw_port = p_utils.create_port(self._core_plugin,
                                      context.elevated(), {'port': port_data})

        if not gw_port['fixed_ips']:
            LOG.debug('No IPs available for external network %s',
                      network_id)
        with p_utils.delete_port_on_error(self._core_plugin,
                                          context.elevated(), gw_port['id']):
            with context.session.begin(subtransactions=True):
                router.gw_port = self._core_plugin._get_port(
                    context.elevated(), gw_port['id'])
                router_port = RouterPort(
                    router_id=router.id,
                    port_id=gw_port['id'],
                    port_type=DEVICE_OWNER_ROUTER_GW
                )
                context.session.add(router)
                context.session.add(router_port)

    def _validate_gw_info(self, context, gw_port, info, ext_ips):
        network_id = info['network_id'] if info else None
        if network_id:
            network_db = self._core_plugin._get_network(context, network_id)
            if not network_db.external:
                msg = _("Network %s is not an external network") % network_id
                raise n_exc.BadRequest(resource='router', msg=msg)
            if ext_ips:
                subnets = self._core_plugin.get_subnets_by_network(context,
                                                                   network_id)
                for s in subnets:
                    if not s['gateway_ip']:
                        continue
                    for ext_ip in ext_ips:
                        if ext_ip.get('ip_address') == s['gateway_ip']:
                            msg = _("External IP %s is the same as the "
                                    "gateway IP") % ext_ip.get('ip_address')
                            raise n_exc.BadRequest(resource='router', msg=msg)
        return network_id

    # NOTE(yamamoto): This method is an override point for plugins
    # inheriting this class.  Do not optimize this out.
    def router_gw_port_has_floating_ips(self, context, router_id):
        """Return True if the router's gateway port is serving floating IPs."""
        return bool(self.get_floatingips_count(context,
                                               {'router_id': [router_id]}))

    def _delete_current_gw_port(self, context, router_id, router,
                                new_network_id):
        """Delete gw port if attached to an old network."""
        port_requires_deletion = (
            router.gw_port and router.gw_port['network_id'] != new_network_id)
        if not port_requires_deletion:
            return
        admin_ctx = context.elevated()
        old_network_id = router.gw_port['network_id']

        if self.router_gw_port_has_floating_ips(admin_ctx, router_id):
            raise l3.RouterExternalGatewayInUseByFloatingIp(
                router_id=router_id, net_id=router.gw_port['network_id'])
        gw_ips = [x['ip_address'] for x in router.gw_port.fixed_ips]
        with context.session.begin(subtransactions=True):
            gw_port = router.gw_port
            router.gw_port = None
            context.session.add(router)
            context.session.expire(gw_port)
            self._check_router_gw_port_in_use(context, router_id)
        self._core_plugin.delete_port(
            admin_ctx, gw_port['id'], l3_port_check=False)
        registry.notify(resources.ROUTER_GATEWAY,
                        events.AFTER_DELETE, self,
                        router_id=router_id,
                        network_id=old_network_id,
                        gateway_ips=gw_ips)

    def _check_router_gw_port_in_use(self, context, router_id):
        try:
            kwargs = {'context': context, 'router_id': router_id}
            registry.notify(
                resources.ROUTER_GATEWAY, events.BEFORE_DELETE, self, **kwargs)
        except exceptions.CallbackFailure as e:
            with excutils.save_and_reraise_exception():
                # NOTE(armax): preserve old check's behavior
                if len(e.errors) == 1:
                    raise e.errors[0].error
                raise l3.RouterInUse(router_id=router_id, reason=e)

    def _create_gw_port(self, context, router_id, router, new_network_id,
                        ext_ips):
        new_valid_gw_port_attachment = (
            new_network_id and (not router.gw_port or
                              router.gw_port['network_id'] != new_network_id))
        if new_valid_gw_port_attachment:
            subnets = self._core_plugin.get_subnets_by_network(context,
                                                               new_network_id)
            try:
                kwargs = {'context': context, 'router_id': router_id,
                          'network_id': new_network_id, 'subnets': subnets}
                registry.notify(
                    resources.ROUTER_GATEWAY, events.BEFORE_CREATE, self,
                    **kwargs)
            except exceptions.CallbackFailure as e:
                # raise the underlying exception
                raise e.errors[0].error

            self._check_for_dup_router_subnets(context, router,
                                               new_network_id, subnets)
            self._create_router_gw_port(context, router,
                                        new_network_id, ext_ips)
            registry.notify(resources.ROUTER_GATEWAY,
                            events.AFTER_CREATE,
                            self._create_gw_port,
                            gw_ips=ext_ips,
                            network_id=new_network_id,
                            router_id=router_id)

    def _update_current_gw_port(self, context, router_id, router, ext_ips):
        self._core_plugin.update_port(context, router.gw_port['id'], {'port':
                                      {'fixed_ips': ext_ips}})
        context.session.expire(router.gw_port)

    def _update_router_gw_info(self, context, router_id, info, router=None):
        # TODO(salvatore-orlando): guarantee atomic behavior also across
        # operations that span beyond the model classes handled by this
        # class (e.g.: delete_port)
        router = router or self._get_router(context, router_id)
        gw_port = router.gw_port
        ext_ips = info.get('external_fixed_ips') if info else []
        ext_ip_change = self._check_for_external_ip_change(
            context, gw_port, ext_ips)
        network_id = self._validate_gw_info(context, gw_port, info, ext_ips)
        if gw_port and ext_ip_change and gw_port['network_id'] == network_id:
            self._update_current_gw_port(context, router_id, router,
                                         ext_ips)
        else:
            self._delete_current_gw_port(context, router_id, router,
                                         network_id)
            self._create_gw_port(context, router_id, router, network_id,
                                 ext_ips)

    def _check_for_external_ip_change(self, context, gw_port, ext_ips):
        # determine if new external IPs differ from the existing fixed_ips
        if not ext_ips:
            # no external_fixed_ips were included
            return False
        if not gw_port:
            return True

        subnet_ids = set(ip['subnet_id'] for ip in gw_port['fixed_ips'])
        new_subnet_ids = set(f['subnet_id'] for f in ext_ips
                             if f.get('subnet_id'))
        subnet_change = not new_subnet_ids == subnet_ids
        if subnet_change:
            return True
        ip_addresses = set(ip['ip_address'] for ip in gw_port['fixed_ips'])
        new_ip_addresses = set(f['ip_address'] for f in ext_ips
                               if f.get('ip_address'))
        ip_address_change = not ip_addresses == new_ip_addresses
        return ip_address_change

    def _ensure_router_not_in_use(self, context, router_id):
        """Ensure that no internal network interface is attached
        to the router.
        """
        router = self._get_router(context, router_id)
        device_owner = self._get_device_owner(context, router)
        if any(rp.port_type == device_owner
               for rp in router.attached_ports.all()):
            raise l3.RouterInUse(router_id=router_id)
        return router

    def delete_router(self, context, id):

        #TODO(nati) Refactor here when we have router insertion model
        router = self._ensure_router_not_in_use(context, id)
        self._delete_current_gw_port(context, id, router, None)

        router_ports = router.attached_ports.all()
        for rp in router_ports:
            self._core_plugin.delete_port(context.elevated(),
                                          rp.port.id,
                                          l3_port_check=False)
        with context.session.begin(subtransactions=True):
            registry.notify(resources.ROUTER, events.PRECOMMIT_DELETE,
                            self, context=context, router_id=id)
            context.session.delete(router)

    def get_router(self, context, id, fields=None):
        router = self._get_router(context, id)
        return self._make_router_dict(router, fields)

    def get_routers(self, context, filters=None, fields=None,
                    sorts=None, limit=None, marker=None,
                    page_reverse=False):
        marker_obj = self._get_marker_obj(context, 'router', limit, marker)
        return self._get_collection(context, Router,
                                    self._make_router_dict,
                                    filters=filters, fields=fields,
                                    sorts=sorts,
                                    limit=limit,
                                    marker_obj=marker_obj,
                                    page_reverse=page_reverse)

    def get_routers_count(self, context, filters=None):
        return self._get_collection_count(context, Router,
                                          filters=filters)

    def _check_for_dup_router_subnets(self, context, router,
                                      network_id, new_subnets):
        # It's possible these ports are on the same network, but
        # different subnets.
        new_subnet_ids = {s['id'] for s in new_subnets}
        router_subnets = []
        for p in (rp.port for rp in router.attached_ports):
            for ip in p['fixed_ips']:
                if ip['subnet_id'] in new_subnet_ids:
                    msg = (_("Router already has a port on subnet %s")
                           % ip['subnet_id'])
                    raise n_exc.BadRequest(resource='router', msg=msg)
                router_subnets.append(ip['subnet_id'])
        # Ignore temporary Prefix Delegation CIDRs
        new_subnets = [s for s in new_subnets
                       if s['cidr'] != n_const.PROVISIONAL_IPV6_PD_PREFIX]
        id_filter = {'id': router_subnets}
        subnets = self._core_plugin.get_subnets(context.elevated(),
                                                filters=id_filter)
        for sub in subnets:
            cidr = sub['cidr']
            ipnet = netaddr.IPNetwork(cidr)
            for s in new_subnets:
                new_cidr = s['cidr']
                new_ipnet = netaddr.IPNetwork(new_cidr)
                match1 = netaddr.all_matching_cidrs(new_ipnet, [cidr])
                match2 = netaddr.all_matching_cidrs(ipnet, [new_cidr])
                if match1 or match2:
                    data = {'subnet_cidr': new_cidr,
                            'subnet_id': s['id'],
                            'cidr': cidr,
                            'sub_id': sub['id']}
                    msg = (_("Cidr %(subnet_cidr)s of subnet "
                             "%(subnet_id)s overlaps with cidr %(cidr)s "
                             "of subnet %(sub_id)s") % data)
                    raise n_exc.BadRequest(resource='router', msg=msg)

    def _get_device_owner(self, context, router=None):
        """Get device_owner for the specified router."""
        # NOTE(armando-migliaccio): in the base case this is invariant
        return DEVICE_OWNER_ROUTER_INTF

    def _validate_interface_info(self, interface_info, for_removal=False):
        port_id_specified = interface_info and 'port_id' in interface_info
        subnet_id_specified = interface_info and 'subnet_id' in interface_info
        if not (port_id_specified or subnet_id_specified):
            msg = _("Either subnet_id or port_id must be specified")
            raise n_exc.BadRequest(resource='router', msg=msg)
        for key in ('port_id', 'subnet_id'):
            if key not in interface_info:
                continue
            err = validators.validate_uuid(interface_info[key])
            if err:
                raise n_exc.BadRequest(resource='router', msg=err)
        if not for_removal:
            if port_id_specified and subnet_id_specified:
                msg = _("Cannot specify both subnet-id and port-id")
                raise n_exc.BadRequest(resource='router', msg=msg)
        return port_id_specified, subnet_id_specified

    def _check_router_port(self, context, port_id, device_id):
        port = self._core_plugin.get_port(context, port_id)
        if port['device_id'] != device_id:
            raise n_exc.PortInUse(net_id=port['network_id'],
                                  port_id=port['id'],
                                  device_id=port['device_id'])
        if not port['fixed_ips']:
            msg = _('Router port must have at least one fixed IP')
            raise n_exc.BadRequest(resource='router', msg=msg)
        return port

    def _validate_router_port_info(self, context, router, port_id):
<<<<<<< HEAD
        with context.session.begin(subtransactions=True):
=======
        with db_api.autonested_transaction(context.session):
>>>>>>> e5e435b0
            # check again within transaction to mitigate race
            port = self._check_router_port(context, port_id, router.id)

            # Only allow one router port with IPv6 subnets per network id
            if self._port_has_ipv6_address(port):
                for existing_port in (rp.port for rp in router.attached_ports):
                    if (existing_port['network_id'] == port['network_id'] and
                            self._port_has_ipv6_address(existing_port)):
                        msg = _("Cannot have multiple router ports with the "
                                "same network id if both contain IPv6 "
                                "subnets. Existing port %(p)s has IPv6 "
                                "subnet(s) and network id %(nid)s")
                        raise n_exc.BadRequest(resource='router', msg=msg % {
                            'p': existing_port['id'],
                            'nid': existing_port['network_id']})

            fixed_ips = [ip for ip in port['fixed_ips']]
            subnets = []
            for fixed_ip in fixed_ips:
                subnet = self._core_plugin.get_subnet(context,
                                                      fixed_ip['subnet_id'])
                subnets.append(subnet)

            if subnets:
                self._check_for_dup_router_subnets(context, router,
                                                   port['network_id'],
                                                   subnets)

            # Keep the restriction against multiple IPv4 subnets
            if len([s for s in subnets if s['ip_version'] == 4]) > 1:
                msg = _("Cannot have multiple "
                        "IPv4 subnets on router port")
                raise n_exc.BadRequest(resource='router', msg=msg)
            return port, subnets

    def _add_interface_by_port(self, context, router, port_id, owner):
        # Update owner before actual process in order to avoid the
        # case where a port might get attached to a router without the
        # owner successfully updating due to an unavailable backend.
        port = self._check_router_port(context, port_id, '')
        prev_owner = port['device_owner']
        self._core_plugin.update_port(
            context, port_id, {'port': {'device_id': router.id,
                                        'device_owner': owner}})
        try:
            return self._validate_router_port_info(context, router, port_id)
        except Exception:
            with excutils.save_and_reraise_exception():
                self._core_plugin.update_port(
                    context, port_id, {'port': {'device_id': '',
                                                'device_owner': prev_owner}})

    def _port_has_ipv6_address(self, port):
        for fixed_ip in port['fixed_ips']:
            if netaddr.IPNetwork(fixed_ip['ip_address']).version == 6:
                return True

    def _find_ipv6_router_port_by_network(self, router, net_id):
        for port in router.attached_ports:
            p = port['port']
            if p['network_id'] == net_id and self._port_has_ipv6_address(p):
                return port

    def _add_interface_by_subnet(self, context, router, subnet_id, owner):
        subnet = self._core_plugin.get_subnet(context, subnet_id)
        if not subnet['gateway_ip']:
            msg = _('Subnet for router interface must have a gateway IP')
            raise n_exc.BadRequest(resource='router', msg=msg)
        if (subnet['ip_version'] == 6 and subnet['ipv6_ra_mode'] is None
                and subnet['ipv6_address_mode'] is not None):
            msg = (_('IPv6 subnet %s configured to receive RAs from an '
                   'external router cannot be added to Neutron Router.') %
                   subnet['id'])
            raise n_exc.BadRequest(resource='router', msg=msg)
        self._check_for_dup_router_subnets(context, router,
                                           subnet['network_id'], [subnet])
        fixed_ip = {'ip_address': subnet['gateway_ip'],
                    'subnet_id': subnet['id']}

        if (subnet['ip_version'] == 6 and not
            ipv6_utils.is_ipv6_pd_enabled(subnet)):
            # Add new prefix to an existing ipv6 port with the same network id
            # if one exists
            port = self._find_ipv6_router_port_by_network(router,
                                                          subnet['network_id'])
            if port:
                fixed_ips = list(port['port']['fixed_ips'])
                fixed_ips.append(fixed_ip)
                return self._core_plugin.update_port(context,
                        port['port_id'], {'port':
                            {'fixed_ips': fixed_ips}}), [subnet], False

        port_data = {'tenant_id': subnet['tenant_id'],
                     'network_id': subnet['network_id'],
                     'fixed_ips': [fixed_ip],
                     'admin_state_up': True,
                     'device_id': router.id,
                     'device_owner': owner,
                     'name': ''}
        return p_utils.create_port(self._core_plugin, context,
                                   {'port': port_data}), [subnet], True

    @staticmethod
    def _make_router_interface_info(
            router_id, tenant_id, port_id, network_id, subnet_id, subnet_ids):
        return {
            'id': router_id,
            'tenant_id': tenant_id,
            'port_id': port_id,
            'network_id': network_id,
            'subnet_id': subnet_id,  # deprecated by IPv6 multi-prefix
            'subnet_ids': subnet_ids
        }

    def add_router_interface(self, context, router_id, interface_info):
        router = self._get_router(context, router_id)
        add_by_port, add_by_sub = self._validate_interface_info(interface_info)
        device_owner = self._get_device_owner(context, router_id)

        # This should be True unless adding an IPv6 prefix to an existing port
        new_port = True
        cleanup_port = False

        if add_by_port:
            port, subnets = self._add_interface_by_port(
                    context, router, interface_info['port_id'], device_owner)
        # add_by_subnet is not used here, because the validation logic of
        # _validate_interface_info ensures that either of add_by_* is True.
        else:
            port, subnets, new_port = self._add_interface_by_subnet(
                    context, router, interface_info['subnet_id'], device_owner)
            cleanup_port = new_port  # only cleanup port we created

        if new_port:
            with p_utils.delete_port_on_error(self._core_plugin,
                                              context, port['id']) as delmgr:
                delmgr.delete_on_error = cleanup_port
                with context.session.begin(subtransactions=True):
                    router_port = RouterPort(
                        port_id=port['id'],
                        router_id=router.id,
                        port_type=device_owner
                    )
                    context.session.add(router_port)
<<<<<<< HEAD
=======
                # Update owner after actual process again in order to
                # make sure the records in routerports table and ports
                # table are consistent.
                self._core_plugin.update_port(
                    context, port['id'], {'port': {
                                         'device_id': router.id,
                                         'device_owner': device_owner}})
>>>>>>> e5e435b0

        gw_ips = []
        gw_network_id = None
        if router.gw_port:
            gw_network_id = router.gw_port.network_id
            gw_ips = router.gw_port.fixed_ips

        registry.notify(resources.ROUTER_INTERFACE,
                        events.AFTER_CREATE,
                        self,
                        context=context,
                        network_id=gw_network_id,
                        gateway_ips=gw_ips,
                        cidrs=[x['cidr'] for x in subnets],
                        port_id=port['id'],
                        router_id=router_id,
                        port=port,
                        interface_info=interface_info)

        return self._make_router_interface_info(
            router.id, port['tenant_id'], port['id'], port['network_id'],
            subnets[-1]['id'], [subnet['id'] for subnet in subnets])

    def _confirm_router_interface_not_in_use(self, context, router_id,
                                             subnet_id):
        subnet = self._core_plugin.get_subnet(context, subnet_id)
        subnet_cidr = netaddr.IPNetwork(subnet['cidr'])
        fip_qry = context.session.query(FloatingIP)
        try:
            kwargs = {'context': context, 'router_id': router_id,
                      'subnet_id': subnet_id}
            registry.notify(
                resources.ROUTER_INTERFACE,
                events.BEFORE_DELETE, self, **kwargs)
        except exceptions.CallbackFailure as e:
            with excutils.save_and_reraise_exception():
                # NOTE(armax): preserve old check's behavior
                if len(e.errors) == 1:
                    raise e.errors[0].error
                raise l3.RouterInUse(router_id=router_id, reason=e)
        for fip_db in fip_qry.filter_by(router_id=router_id):
            if netaddr.IPAddress(fip_db['fixed_ip_address']) in subnet_cidr:
                raise l3.RouterInterfaceInUseByFloatingIP(
                    router_id=router_id, subnet_id=subnet_id)

    def _remove_interface_by_port(self, context, router_id,
                                  port_id, subnet_id, owner):
        qry = context.session.query(RouterPort)
        qry = qry.filter_by(
            port_id=port_id,
            router_id=router_id,
            port_type=owner
        )
        try:
            port_db = qry.one().port
        except exc.NoResultFound:
            raise l3.RouterInterfaceNotFound(router_id=router_id,
                                             port_id=port_id)
        port_subnet_ids = [fixed_ip['subnet_id']
                           for fixed_ip in port_db['fixed_ips']]
        if subnet_id and subnet_id not in port_subnet_ids:
            raise n_exc.SubnetMismatchForPort(
                port_id=port_id, subnet_id=subnet_id)
        subnets = [self._core_plugin.get_subnet(context, port_subnet_id)
                   for port_subnet_id in port_subnet_ids]
        for port_subnet_id in port_subnet_ids:
            self._confirm_router_interface_not_in_use(
                    context, router_id, port_subnet_id)
        self._core_plugin.delete_port(context, port_db['id'],
                                      l3_port_check=False)
        return (port_db, subnets)

    def _remove_interface_by_subnet(self, context,
                                    router_id, subnet_id, owner):
        self._confirm_router_interface_not_in_use(
            context, router_id, subnet_id)
        subnet = self._core_plugin.get_subnet(context, subnet_id)

        try:
            rport_qry = context.session.query(models_v2.Port).join(RouterPort)
            ports = rport_qry.filter(
                RouterPort.router_id == router_id,
                RouterPort.port_type == owner,
                models_v2.Port.network_id == subnet['network_id']
            )

            for p in ports:
                port_subnets = [fip['subnet_id'] for fip in p['fixed_ips']]
                if subnet_id in port_subnets and len(port_subnets) > 1:
                    # multiple prefix port - delete prefix from port
                    fixed_ips = [fip for fip in p['fixed_ips'] if
                            fip['subnet_id'] != subnet_id]
                    self._core_plugin.update_port(context, p['id'],
                            {'port':
                                {'fixed_ips': fixed_ips}})
                    return (p, [subnet])
                elif subnet_id in port_subnets:
                    # only one subnet on port - delete the port
                    self._core_plugin.delete_port(context, p['id'],
                                                  l3_port_check=False)
                    return (p, [subnet])
        except exc.NoResultFound:
            pass
        raise l3.RouterInterfaceNotFoundForSubnet(router_id=router_id,
                                                  subnet_id=subnet_id)

    def remove_router_interface(self, context, router_id, interface_info):
        remove_by_port, remove_by_subnet = (
            self._validate_interface_info(interface_info, for_removal=True)
        )
        port_id = interface_info.get('port_id')
        subnet_id = interface_info.get('subnet_id')
        device_owner = self._get_device_owner(context, router_id)
        if remove_by_port:
            port, subnets = self._remove_interface_by_port(context, router_id,
                                                           port_id, subnet_id,
                                                           device_owner)
        # remove_by_subnet is not used here, because the validation logic of
        # _validate_interface_info ensures that at least one of remote_by_*
        # is True.
        else:
            port, subnets = self._remove_interface_by_subnet(
                    context, router_id, subnet_id, device_owner)

        gw_network_id = None
        gw_ips = []
        router = self._get_router(context, router_id)
        if router.gw_port:
            gw_network_id = router.gw_port.network_id
            gw_ips = [x['ip_address'] for x in router.gw_port.fixed_ips]

        registry.notify(resources.ROUTER_INTERFACE,
                        events.AFTER_DELETE,
                        self,
                        context=context,
                        cidrs=[x['cidr'] for x in subnets],
                        network_id=gw_network_id,
                        gateway_ips=gw_ips,
                        port=port)
        return self._make_router_interface_info(router_id, port['tenant_id'],
                                                port['id'], port['network_id'],
                                                subnets[0]['id'],
                                                [subnet['id'] for subnet in
                                                    subnets])

    def _get_floatingip(self, context, id):
        try:
            floatingip = self._get_by_id(context, FloatingIP, id)
        except exc.NoResultFound:
            raise l3.FloatingIPNotFound(floatingip_id=id)
        return floatingip

    def _make_floatingip_dict(self, floatingip, fields=None,
                              process_extensions=True):
        res = {'id': floatingip['id'],
               'tenant_id': floatingip['tenant_id'],
               'floating_ip_address': floatingip['floating_ip_address'],
               'floating_network_id': floatingip['floating_network_id'],
               'router_id': floatingip['router_id'],
               'port_id': floatingip['fixed_port_id'],
               'fixed_ip_address': floatingip['fixed_ip_address'],
               'status': floatingip['status']}
        # NOTE(mlavalle): The following assumes this mixin is used in a
        # class inheriting from CommonDbMixin, which is true for all existing
        # plugins.
        if process_extensions:
            self._apply_dict_extend_functions(l3.FLOATINGIPS, res, floatingip)
        return self._fields(res, fields)

    def _get_router_for_floatingip(self, context, internal_port,
                                   internal_subnet_id,
                                   external_network_id):
        subnet = self._core_plugin.get_subnet(context, internal_subnet_id)
        if not subnet['gateway_ip']:
            msg = (_('Cannot add floating IP to port on subnet %s '
                     'which has no gateway_ip') % internal_subnet_id)
            raise n_exc.BadRequest(resource='floatingip', msg=msg)

        return self.get_router_for_floatingip(context,
            internal_port, subnet, external_network_id)

    # NOTE(yamamoto): This method is an override point for plugins
    # inheriting this class.  Do not optimize this out.
    def get_router_for_floatingip(self, context, internal_port,
                                  internal_subnet, external_network_id):
        """Find a router to handle the floating-ip association.

        :param internal_port: The port for the fixed-ip.
        :param internal_subnet: The subnet for the fixed-ip.
        :param external_network_id: The external network for floating-ip.

        :raises: ExternalGatewayForFloatingIPNotFound if no suitable router
        is found.
        """

        # Find routers(with router_id and interface address) that
        # connect given internal subnet and the external network.
        # Among them, if the router's interface address matches
        # with subnet's gateway-ip, return that router.
        # Otherwise return the first router.
        gw_port = orm.aliased(models_v2.Port, name="gw_port")
        routerport_qry = context.session.query(
            RouterPort.router_id, models_v2.IPAllocation.ip_address).join(
            models_v2.Port, models_v2.IPAllocation).filter(
            models_v2.Port.network_id == internal_port['network_id'],
            RouterPort.port_type.in_(l3_constants.ROUTER_INTERFACE_OWNERS),
            models_v2.IPAllocation.subnet_id == internal_subnet['id']
        ).join(gw_port, gw_port.device_id == RouterPort.router_id).filter(
            gw_port.network_id == external_network_id,
            gw_port.device_owner == l3_constants.DEVICE_OWNER_ROUTER_GW
        ).distinct()

        first_router_id = None
        for router_id, interface_ip in routerport_qry:
            if interface_ip == internal_subnet['gateway_ip']:
                return router_id
            if not first_router_id:
                first_router_id = router_id
        if first_router_id:
            return first_router_id

        raise l3.ExternalGatewayForFloatingIPNotFound(
            subnet_id=internal_subnet['id'],
            external_network_id=external_network_id,
            port_id=internal_port['id'])

    def _port_ipv4_fixed_ips(self, port):
        return [ip for ip in port['fixed_ips']
                if netaddr.IPAddress(ip['ip_address']).version == 4]

    def _internal_fip_assoc_data(self, context, fip):
        """Retrieve internal port data for floating IP.

        Retrieve information concerning the internal port where
        the floating IP should be associated to.
        """
        internal_port = self._core_plugin.get_port(context, fip['port_id'])
        if not internal_port['tenant_id'] == fip['tenant_id']:
            port_id = fip['port_id']
            if 'id' in fip:
                floatingip_id = fip['id']
                data = {'port_id': port_id,
                        'floatingip_id': floatingip_id}
                msg = (_('Port %(port_id)s is associated with a different '
                         'tenant than Floating IP %(floatingip_id)s and '
                         'therefore cannot be bound.') % data)
            else:
                msg = (_('Cannot create floating IP and bind it to '
                         'Port %s, since that port is owned by a '
                         'different tenant.') % port_id)
            raise n_exc.BadRequest(resource='floatingip', msg=msg)

        internal_subnet_id = None
        if fip.get('fixed_ip_address'):
            internal_ip_address = fip['fixed_ip_address']
            if netaddr.IPAddress(internal_ip_address).version != 4:
                if 'id' in fip:
                    data = {'floatingip_id': fip['id'],
                            'internal_ip': internal_ip_address}
                    msg = (_('Floating IP %(floatingip_id)s is associated '
                             'with non-IPv4 address %(internal_ip)s and '
                             'therefore cannot be bound.') % data)
                else:
                    msg = (_('Cannot create floating IP and bind it to %s, '
                             'since that is not an IPv4 address.') %
                           internal_ip_address)
                raise n_exc.BadRequest(resource='floatingip', msg=msg)
            for ip in internal_port['fixed_ips']:
                if ip['ip_address'] == internal_ip_address:
                    internal_subnet_id = ip['subnet_id']
            if not internal_subnet_id:
                msg = (_('Port %(id)s does not have fixed ip %(address)s') %
                       {'id': internal_port['id'],
                        'address': internal_ip_address})
                raise n_exc.BadRequest(resource='floatingip', msg=msg)
        else:
            ipv4_fixed_ips = self._port_ipv4_fixed_ips(internal_port)
            if not ipv4_fixed_ips:
                msg = (_('Cannot add floating IP to port %s that has '
                         'no fixed IPv4 addresses') % internal_port['id'])
                raise n_exc.BadRequest(resource='floatingip', msg=msg)
            if len(ipv4_fixed_ips) > 1:
                msg = (_('Port %s has multiple fixed IPv4 addresses.  Must '
                         'provide a specific IPv4 address when assigning a '
                         'floating IP') % internal_port['id'])
                raise n_exc.BadRequest(resource='floatingip', msg=msg)
            internal_ip_address = ipv4_fixed_ips[0]['ip_address']
            internal_subnet_id = ipv4_fixed_ips[0]['subnet_id']
        return internal_port, internal_subnet_id, internal_ip_address

    def _get_assoc_data(self, context, fip, floating_network_id):
        """Determine/extract data associated with the internal port.

        When a floating IP is associated with an internal port,
        we need to extract/determine some data associated with the
        internal port, including the internal_ip_address, and router_id.
        The confirmation of the internal port whether owned by the tenant who
        owns the floating IP will be confirmed by _get_router_for_floatingip.
        """
        (internal_port, internal_subnet_id,
         internal_ip_address) = self._internal_fip_assoc_data(context, fip)
        router_id = self._get_router_for_floatingip(context,
                                                    internal_port,
                                                    internal_subnet_id,
                                                    floating_network_id)

        return (fip['port_id'], internal_ip_address, router_id)

    def _check_and_get_fip_assoc(self, context, fip, floatingip_db):
        port_id = internal_ip_address = router_id = None
        if fip.get('fixed_ip_address') and not fip.get('port_id'):
            msg = _("fixed_ip_address cannot be specified without a port_id")
            raise n_exc.BadRequest(resource='floatingip', msg=msg)
        if fip.get('port_id'):
            port_id, internal_ip_address, router_id = self._get_assoc_data(
                context,
                fip,
                floatingip_db['floating_network_id'])

            if port_id == floatingip_db.fixed_port_id:
                # Floating IP association is not changed.
                return port_id, internal_ip_address, router_id

            fip_qry = context.session.query(FloatingIP)
            try:
                fip_qry.filter_by(
                    fixed_port_id=fip['port_id'],
                    floating_network_id=floatingip_db['floating_network_id'],
                    fixed_ip_address=internal_ip_address).one()
                raise l3.FloatingIPPortAlreadyAssociated(
                    port_id=fip['port_id'],
                    fip_id=floatingip_db['id'],
                    floating_ip_address=floatingip_db['floating_ip_address'],
                    fixed_ip=internal_ip_address,
                    net_id=floatingip_db['floating_network_id'])
            except exc.NoResultFound:
                pass
        return port_id, internal_ip_address, router_id

    def _update_fip_assoc(self, context, fip, floatingip_db, external_port):
        previous_router_id = floatingip_db.router_id
        port_id, internal_ip_address, router_id = (
            self._check_and_get_fip_assoc(context, fip, floatingip_db))
        update = {'fixed_ip_address': internal_ip_address,
                  'fixed_port_id': port_id,
                  'router_id': router_id,
                  'last_known_router_id': previous_router_id}
        if 'description' in fip:
            update['description'] = fip['description']
        floatingip_db.update(update)
        next_hop = None
        if router_id:
            # NOTE(tidwellr) use admin context here
            # tenant may not own the router and that's OK on a FIP association
            router = self._get_router(context.elevated(), router_id)
            gw_port = router.gw_port
            for fixed_ip in gw_port.fixed_ips:
                addr = netaddr.IPAddress(fixed_ip.ip_address)
                if addr.version == l3_constants.IP_VERSION_4:
                    next_hop = fixed_ip.ip_address
                    break
        args = {'fixed_ip_address': internal_ip_address,
                'fixed_port_id': port_id,
                'router_id': router_id,
                'last_known_router_id': previous_router_id,
                'floating_ip_address': floatingip_db.floating_ip_address,
                'floating_network_id': floatingip_db.floating_network_id,
                'next_hop': next_hop,
                'context': context}
        registry.notify(resources.FLOATING_IP,
                        events.AFTER_UPDATE,
                        self._update_fip_assoc,
                        **args)

    def _is_ipv4_network(self, context, net_id):
        net = self._core_plugin._get_network(context, net_id)
        return any(s.ip_version == 4 for s in net.subnets)

    def _create_floatingip(self, context, floatingip,
            initial_status=l3_constants.FLOATINGIP_STATUS_ACTIVE):
        fip = floatingip['floatingip']
        fip_id = uuidutils.generate_uuid()

        f_net_id = fip['floating_network_id']
        if not self._core_plugin._network_is_external(context, f_net_id):
            msg = _("Network %s is not a valid external network") % f_net_id
            raise n_exc.BadRequest(resource='floatingip', msg=msg)

        if not self._is_ipv4_network(context, f_net_id):
            msg = _("Network %s does not contain any IPv4 subnet") % f_net_id
            raise n_exc.BadRequest(resource='floatingip', msg=msg)

        with context.session.begin(subtransactions=True):
            # This external port is never exposed to the tenant.
            # it is used purely for internal system and admin use when
            # managing floating IPs.

            port = {'tenant_id': '',  # tenant intentionally not set
                    'network_id': f_net_id,
                    'admin_state_up': True,
                    'device_id': fip_id,
                    'device_owner': DEVICE_OWNER_FLOATINGIP,
                    'status': l3_constants.PORT_STATUS_NOTAPPLICABLE,
                    'name': ''}
            if fip.get('floating_ip_address'):
                port['fixed_ips'] = [
                    {'ip_address': fip['floating_ip_address']}]

            if fip.get('subnet_id'):
                port['fixed_ips'] = [
                    {'subnet_id': fip['subnet_id']}]

            # 'status' in port dict could not be updated by default, use
            # check_allow_post to stop the verification of system
            # TODO(kevinbenton): move this out of transaction
            setattr(context, 'GUARD_TRANSACTION', False)
            external_port = p_utils.create_port(self._core_plugin,
                                                context.elevated(),
                                                {'port': port},
                                                check_allow_post=False)
            # Ensure IPv4 addresses are allocated on external port
            external_ipv4_ips = self._port_ipv4_fixed_ips(external_port)
            if not external_ipv4_ips:
                raise n_exc.ExternalIpAddressExhausted(net_id=f_net_id)

            floating_fixed_ip = external_ipv4_ips[0]
            floating_ip_address = floating_fixed_ip['ip_address']
            floatingip_db = FloatingIP(
                id=fip_id,
                tenant_id=fip['tenant_id'],
                status=initial_status,
                floating_network_id=fip['floating_network_id'],
                floating_ip_address=floating_ip_address,
                floating_port_id=external_port['id'],
                description=fip.get('description'))
            # Update association with internal port
            # and define external IP address
            self._update_fip_assoc(context, fip,
                                   floatingip_db, external_port)
            context.session.add(floatingip_db)
            floatingip_dict = self._make_floatingip_dict(
                floatingip_db, process_extensions=False)
            if self._is_dns_integration_supported:
                dns_data = self._process_dns_floatingip_create_precommit(
                    context, floatingip_dict, fip)

        if self._is_dns_integration_supported:
            self._process_dns_floatingip_create_postcommit(context,
                                                           floatingip_dict,
                                                           dns_data)
        self._apply_dict_extend_functions(l3.FLOATINGIPS, floatingip_dict,
                                          floatingip_db)
        return floatingip_dict

    def create_floatingip(self, context, floatingip,
            initial_status=l3_constants.FLOATINGIP_STATUS_ACTIVE):
        return self._create_floatingip(context, floatingip, initial_status)

    def _update_floatingip(self, context, id, floatingip):
        fip = floatingip['floatingip']
        with context.session.begin(subtransactions=True):
            floatingip_db = self._get_floatingip(context, id)
            old_floatingip = self._make_floatingip_dict(floatingip_db)
            fip['tenant_id'] = floatingip_db['tenant_id']
            fip['id'] = id
            fip_port_id = floatingip_db['floating_port_id']
            self._update_fip_assoc(context, fip, floatingip_db,
                                   self._core_plugin.get_port(
                                       context.elevated(), fip_port_id))
            if self._is_dns_integration_supported:
                dns_data = self._process_dns_floatingip_update_precommit(
                    context, floatingip_db)
        floatingip_dict = self._make_floatingip_dict(floatingip_db)
        if self._is_dns_integration_supported:
            self._process_dns_floatingip_update_postcommit(context,
                                                           floatingip_dict,
                                                           dns_data)
        return old_floatingip, floatingip_dict

    def _floatingips_to_router_ids(self, floatingips):
        return list(set([floatingip['router_id']
                         for floatingip in floatingips
                         if floatingip['router_id']]))

    def update_floatingip(self, context, id, floatingip):
        _old_floatingip, floatingip = self._update_floatingip(
            context, id, floatingip)
        return floatingip

    def update_floatingip_status(self, context, floatingip_id, status):
        """Update operational status for floating IP in neutron DB."""
        fip_query = self._model_query(context, FloatingIP).filter(
            FloatingIP.id == floatingip_id)
        fip_query.update({'status': status}, synchronize_session=False)

    def _delete_floatingip(self, context, id):
        floatingip = self._get_floatingip(context, id)
        floatingip_dict = self._make_floatingip_dict(floatingip)
        if utils.is_extension_supported(self._core_plugin, 'dns-integration'):
            self._process_dns_floatingip_delete(context, floatingip_dict)
        # Foreign key cascade will take care of the removal of the
        # floating IP record once the port is deleted. We can't start
        # a transaction first to remove it ourselves because the delete_port
        # method will yield in its post-commit activities.
        self._core_plugin.delete_port(context.elevated(),
                                      floatingip['floating_port_id'],
                                      l3_port_check=False)
        return floatingip_dict

    def delete_floatingip(self, context, id):
        self._delete_floatingip(context, id)

    def get_floatingip(self, context, id, fields=None):
        floatingip = self._get_floatingip(context, id)
        return self._make_floatingip_dict(floatingip, fields)

    def get_floatingips(self, context, filters=None, fields=None,
                        sorts=None, limit=None, marker=None,
                        page_reverse=False):
        marker_obj = self._get_marker_obj(context, 'floatingip', limit,
                                          marker)
        if filters is not None:
            for key, val in six.iteritems(API_TO_DB_COLUMN_MAP):
                if key in filters:
                    filters[val] = filters.pop(key)

        return self._get_collection(context, FloatingIP,
                                    self._make_floatingip_dict,
                                    filters=filters, fields=fields,
                                    sorts=sorts,
                                    limit=limit,
                                    marker_obj=marker_obj,
                                    page_reverse=page_reverse)

    def delete_disassociated_floatingips(self, context, network_id):
        query = self._model_query(context, FloatingIP)
        query = query.filter_by(floating_network_id=network_id,
                                fixed_port_id=None,
                                router_id=None)
        for fip in query:
            self.delete_floatingip(context, fip.id)

    def get_floatingips_count(self, context, filters=None):
        return self._get_collection_count(context, FloatingIP,
                                          filters=filters)

    def _router_exists(self, context, router_id):
        try:
            self.get_router(context.elevated(), router_id)
            return True
        except l3.RouterNotFound:
            return False

    def _floating_ip_exists(self, context, floating_ip_id):
        try:
            self.get_floatingip(context, floating_ip_id)
            return True
        except l3.FloatingIPNotFound:
            return False

    def prevent_l3_port_deletion(self, context, port_id):
        """Checks to make sure a port is allowed to be deleted.

        Raises an exception if this is not the case.  This should be called by
        any plugin when the API requests the deletion of a port, since some
        ports for L3 are not intended to be deleted directly via a DELETE
        to /ports, but rather via other API calls that perform the proper
        deletion checks.
        """
        try:
            port = self._core_plugin.get_port(context, port_id)
        except n_exc.PortNotFound:
            # non-existent ports don't need to be protected from deletion
            return
        if port['device_owner'] not in self.router_device_owners:
            return
        # Raise port in use only if the port has IP addresses
        # Otherwise it's a stale port that can be removed
        fixed_ips = port['fixed_ips']
        if not fixed_ips:
            LOG.debug("Port %(port_id)s has owner %(port_owner)s, but "
                      "no IP address, so it can be deleted",
                      {'port_id': port['id'],
                       'port_owner': port['device_owner']})
            return
        # NOTE(kevinbenton): we also check to make sure that the
        # router still exists. It's possible for HA router interfaces
        # to remain after the router is deleted if they encounter an
        # error during deletion.
        # Elevated context in case router is owned by another tenant
        if port['device_owner'] == DEVICE_OWNER_FLOATINGIP:
            if not self._floating_ip_exists(context, port['device_id']):
                LOG.debug("Floating IP %(f_id)s corresponding to port "
                          "%(port_id)s no longer exists, allowing deletion.",
                          {'f_id': port['device_id'], 'port_id': port['id']})
                return
        elif not self._router_exists(context, port['device_id']):
            LOG.debug("Router %(router_id)s corresponding to port "
                      "%(port_id)s  no longer exists, allowing deletion.",
                      {'router_id': port['device_id'],
                       'port_id': port['id']})
            return

        reason = _('has device owner %s') % port['device_owner']
        raise n_exc.ServicePortInUse(port_id=port['id'],
                                     reason=reason)

    def disassociate_floatingips(self, context, port_id, do_notify=True):
        """Disassociate all floating IPs linked to specific port.

        @param port_id: ID of the port to disassociate floating IPs.
        @param do_notify: whether we should notify routers right away.
                          This parameter is ignored.
        @return: set of router-ids that require notification updates
        """
        router_ids = set()

        with context.session.begin(subtransactions=True):
            fip_qry = context.session.query(FloatingIP)
            floating_ips = fip_qry.filter_by(fixed_port_id=port_id)
            for floating_ip in floating_ips:
                router_ids.add(floating_ip['router_id'])
                floating_ip.update({'fixed_port_id': None,
                                    'fixed_ip_address': None,
                                    'router_id': None})
        return router_ids

    def _build_routers_list(self, context, routers, gw_ports):
        """Subclasses can override this to add extra gateway info"""
        return routers

    def _make_router_dict_with_gw_port(self, router, fields):
        result = self._make_router_dict(router, fields)
        if router.get('gw_port'):
            result['gw_port'] = self._core_plugin._make_port_dict(
                router['gw_port'], None)
        return result

    def _get_sync_routers(self, context, router_ids=None, active=None):
        """Query routers and their gw ports for l3 agent.

        Query routers with the router_ids. The gateway ports, if any,
        will be queried too.
        l3 agent has an option to deal with only one router id. In addition,
        when we need to notify the agent the data about only one router
        (when modification of router, its interfaces, gw_port and floatingips),
        we will have router_ids.
        @param router_ids: the list of router ids which we want to query.
                           if it is None, all of routers will be queried.
        @return: a list of dicted routers with dicted gw_port populated if any
        """
        filters = {'id': router_ids} if router_ids else {}
        if active is not None:
            filters['admin_state_up'] = [active]
        router_dicts = self._get_collection(
            context, Router, self._make_router_dict_with_gw_port,
            filters=filters)
        if not router_dicts:
            return []
        gw_ports = dict((r['gw_port']['id'], r['gw_port'])
                        for r in router_dicts
                        if r.get('gw_port'))
        return self._build_routers_list(context, router_dicts, gw_ports)

    @staticmethod
    def _unique_floatingip_iterator(query):
        """Iterates over only one row per floating ip.  Ignores others."""
        # Group rows by fip id.  They must be sorted by same.
        q = query.order_by(FloatingIP.id)
        keyfunc = lambda row: row[0]['id']
        group_iterator = itertools.groupby(q, keyfunc)

        # Just hit the first row of each group
        for key, value in group_iterator:
            yield six.next(value)

    def _make_floatingip_dict_with_scope(self, floatingip_db, scope_id):
        d = self._make_floatingip_dict(floatingip_db)
        d['fixed_ip_address_scope'] = scope_id
        return d

    def _get_sync_floating_ips(self, context, router_ids):
        """Query floating_ips that relate to list of router_ids with scope.

        This is different than the regular get_floatingips in that it finds the
        address scope of the fixed IP.  The router needs to know this to
        distinguish it from other scopes.

        There are a few redirections to go through to discover the address
        scope from the floating ip.
        """
        if not router_ids:
            return []

        query = context.session.query(FloatingIP,
                                      models_v2.SubnetPool.address_scope_id)
        query = query.join(models_v2.Port,
            FloatingIP.fixed_port_id == models_v2.Port.id)
        # Outer join of Subnet can cause each ip to have more than one row.
        query = query.outerjoin(models_v2.Subnet,
            models_v2.Subnet.network_id == models_v2.Port.network_id)
        query = query.filter(models_v2.Subnet.ip_version == 4)
        query = query.outerjoin(models_v2.SubnetPool,
            models_v2.Subnet.subnetpool_id == models_v2.SubnetPool.id)

        # Filter out on router_ids
        query = query.filter(FloatingIP.router_id.in_(router_ids))

        return [self._make_floatingip_dict_with_scope(*row)
                for row in self._unique_floatingip_iterator(query)]

    def _get_sync_interfaces(self, context, router_ids, device_owners=None):
        """Query router interfaces that relate to list of router_ids."""
        device_owners = device_owners or [DEVICE_OWNER_ROUTER_INTF,
                                          DEVICE_OWNER_HA_REPLICATED_INT]
        if not router_ids:
            return []
        qry = context.session.query(RouterPort)
        qry = qry.filter(
            RouterPort.router_id.in_(router_ids),
            RouterPort.port_type.in_(device_owners)
        )

        interfaces = [self._core_plugin._make_port_dict(rp.port, None)
                      for rp in qry]
        return interfaces

    @staticmethod
    def _each_port_having_fixed_ips(ports):
        for port in ports or []:
            fixed_ips = port.get('fixed_ips', [])
            if not fixed_ips:
                # Skip ports without IPs, which can occur if a subnet
                # attached to a router is deleted
                LOG.info(_LI("Skipping port %s as no IP is configure on "
                             "it"),
                         port['id'])
                continue
            yield port

    def _get_subnets_by_network_list(self, context, network_ids):
        if not network_ids:
            return {}

        query = context.session.query(models_v2.Subnet,
                                      models_v2.SubnetPool.address_scope_id)
        query = query.outerjoin(
            models_v2.SubnetPool,
            models_v2.Subnet.subnetpool_id == models_v2.SubnetPool.id)
        query = query.filter(models_v2.Subnet.network_id.in_(network_ids))

        fields = ['id', 'cidr', 'gateway_ip', 'dns_nameservers',
                  'network_id', 'ipv6_ra_mode', 'subnetpool_id']

        def make_subnet_dict_with_scope(row):
            subnet_db, address_scope_id = row
            subnet = self._core_plugin._make_subnet_dict(
                subnet_db, fields, context=context)
            subnet['address_scope_id'] = address_scope_id
            return subnet

        subnets_by_network = dict((id, []) for id in network_ids)
        for subnet in (make_subnet_dict_with_scope(row) for row in query):
            subnets_by_network[subnet['network_id']].append(subnet)
        return subnets_by_network

    def _get_mtus_by_network_list(self, context, network_ids):
        if not network_ids:
            return {}
        filters = {'network_id': network_ids}
        fields = ['id', 'mtu']
        networks = self._core_plugin.get_networks(context, filters=filters,
                                                  fields=fields)
        mtus_by_network = dict((network['id'], network.get('mtu', 0))
                               for network in networks)
        return mtus_by_network

    def _populate_mtu_and_subnets_for_ports(self, context, ports):
        """Populate ports with subnets.

        These ports already have fixed_ips populated.
        """
        network_ids = [p['network_id']
                       for p in self._each_port_having_fixed_ips(ports)]

        mtus_by_network = self._get_mtus_by_network_list(context, network_ids)
        subnets_by_network = self._get_subnets_by_network_list(
            context, network_ids)

        for port in self._each_port_having_fixed_ips(ports):

            port['subnets'] = []
            port['extra_subnets'] = []
            port['address_scopes'] = {l3_constants.IP_VERSION_4: None,
                                      l3_constants.IP_VERSION_6: None}

            scopes = {}
            for subnet in subnets_by_network[port['network_id']]:
                scope = subnet['address_scope_id']
                cidr = netaddr.IPNetwork(subnet['cidr'])
                scopes[cidr.version] = scope

                # If this subnet is used by the port (has a matching entry
                # in the port's fixed_ips), then add this subnet to the
                # port's subnets list, and populate the fixed_ips entry
                # entry with the subnet's prefix length.
                subnet_info = {'id': subnet['id'],
                               'cidr': subnet['cidr'],
                               'gateway_ip': subnet['gateway_ip'],
                               'dns_nameservers': subnet['dns_nameservers'],
                               'ipv6_ra_mode': subnet['ipv6_ra_mode'],
                               'subnetpool_id': subnet['subnetpool_id']}
                for fixed_ip in port['fixed_ips']:
                    if fixed_ip['subnet_id'] == subnet['id']:
                        port['subnets'].append(subnet_info)
                        prefixlen = cidr.prefixlen
                        fixed_ip['prefixlen'] = prefixlen
                        break
                else:
                    # This subnet is not used by the port.
                    port['extra_subnets'].append(subnet_info)

            port['address_scopes'].update(scopes)
            port['mtu'] = mtus_by_network.get(port['network_id'], 0)

    def _process_floating_ips(self, context, routers_dict, floating_ips):
        for floating_ip in floating_ips:
            router = routers_dict.get(floating_ip['router_id'])
            if router:
                router_floatingips = router.get(l3_constants.FLOATINGIP_KEY,
                                                [])
                router_floatingips.append(floating_ip)
                router[l3_constants.FLOATINGIP_KEY] = router_floatingips

    def _process_interfaces(self, routers_dict, interfaces):
        for interface in interfaces:
            router = routers_dict.get(interface['device_id'])
            if router:
                router_interfaces = router.get(l3_constants.INTERFACE_KEY, [])
                router_interfaces.append(interface)
                router[l3_constants.INTERFACE_KEY] = router_interfaces

    def _get_router_info_list(self, context, router_ids=None, active=None,
                              device_owners=None):
        """Query routers and their related floating_ips, interfaces."""
        with context.session.begin(subtransactions=True):
            routers = self._get_sync_routers(context,
                                             router_ids=router_ids,
                                             active=active)
            router_ids = [router['id'] for router in routers]
            interfaces = self._get_sync_interfaces(
                context, router_ids, device_owners)
            floating_ips = self._get_sync_floating_ips(context, router_ids)
            return (routers, interfaces, floating_ips)

    def get_sync_data(self, context, router_ids=None, active=None):
        routers, interfaces, floating_ips = self._get_router_info_list(
            context, router_ids=router_ids, active=active)
        ports_to_populate = [router['gw_port'] for router in routers
                             if router.get('gw_port')] + interfaces
        self._populate_mtu_and_subnets_for_ports(context, ports_to_populate)
        routers_dict = dict((router['id'], router) for router in routers)
        self._process_floating_ips(context, routers_dict, floating_ips)
        self._process_interfaces(routers_dict, interfaces)
        return list(routers_dict.values())


class L3RpcNotifierMixin(object):
    """Mixin class to add rpc notifier attribute to db_base_plugin_v2."""

    # NOTE(armax): multiple l3 service plugins (potentially out of tree)
    # inherit from l3_db and may need the callbacks to be processed. Having
    # an implicit subscription (through the __new__ method) preserves the
    # existing behavior, and at the same time it avoids fixing it manually
    # in each and every l3 plugin out there.
    def __new__(cls):
        L3RpcNotifierMixin._subscribe_callbacks()
        return object.__new__(cls)

    @staticmethod
    def _subscribe_callbacks():
        registry.subscribe(
            _notify_routers_callback, resources.PORT, events.AFTER_DELETE)
        registry.subscribe(
            _notify_subnet_gateway_ip_update, resources.SUBNET_GATEWAY,
            events.AFTER_UPDATE)
        registry.subscribe(
            _notify_subnetpool_address_scope_update,
            resources.SUBNETPOOL_ADDRESS_SCOPE,
            events.AFTER_UPDATE)

    @property
    def l3_rpc_notifier(self):
        if not hasattr(self, '_l3_rpc_notifier'):
            self._l3_rpc_notifier = l3_rpc_agent_api.L3AgentNotifyAPI()
        return self._l3_rpc_notifier

    @l3_rpc_notifier.setter
    def l3_rpc_notifier(self, value):
        self._l3_rpc_notifier = value

    def notify_router_updated(self, context, router_id,
                              operation=None):
        if router_id:
            self.l3_rpc_notifier.routers_updated(
                context, [router_id], operation)

    def notify_routers_updated(self, context, router_ids,
                               operation=None, data=None):
        if router_ids:
            self.l3_rpc_notifier.routers_updated(
                context, router_ids, operation, data)

    def notify_router_deleted(self, context, router_id):
        self.l3_rpc_notifier.router_deleted(context, router_id)


class L3_NAT_db_mixin(L3_NAT_dbonly_mixin, L3RpcNotifierMixin):
    """Mixin class to add rpc notifier methods to db_base_plugin_v2."""

    def create_router(self, context, router):
        router_dict = super(L3_NAT_db_mixin, self).create_router(context,
                                                                 router)
        if router_dict.get('external_gateway_info'):
            self.notify_router_updated(context, router_dict['id'], None)
        return router_dict

    def update_router(self, context, id, router):
        router_dict = super(L3_NAT_db_mixin, self).update_router(context,
                                                                 id, router)
        self.notify_router_updated(context, router_dict['id'], None)
        return router_dict

    def delete_router(self, context, id):
        super(L3_NAT_db_mixin, self).delete_router(context, id)
        self.notify_router_deleted(context, id)

    def notify_router_interface_action(
            self, context, router_interface_info, action):
        l3_method = '%s_router_interface' % action
        super(L3_NAT_db_mixin, self).notify_routers_updated(
            context, [router_interface_info['id']], l3_method,
            {'subnet_id': router_interface_info['subnet_id']})

        mapping = {'add': 'create', 'remove': 'delete'}
        notifier = n_rpc.get_notifier('network')
        router_event = 'router.interface.%s' % mapping[action]
        notifier.info(context, router_event,
                      {'router_interface': router_interface_info})

    def add_router_interface(self, context, router_id, interface_info):
        router_interface_info = super(
            L3_NAT_db_mixin, self).add_router_interface(
                context, router_id, interface_info)
        self.notify_router_interface_action(
            context, router_interface_info, 'add')
        return router_interface_info

    def remove_router_interface(self, context, router_id, interface_info):
        router_interface_info = super(
            L3_NAT_db_mixin, self).remove_router_interface(
                context, router_id, interface_info)
        self.notify_router_interface_action(
            context, router_interface_info, 'remove')
        return router_interface_info

    def create_floatingip(self, context, floatingip,
            initial_status=l3_constants.FLOATINGIP_STATUS_ACTIVE):
        floatingip_dict = super(L3_NAT_db_mixin, self).create_floatingip(
            context, floatingip, initial_status)
        router_id = floatingip_dict['router_id']
        self.notify_router_updated(context, router_id, 'create_floatingip')
        return floatingip_dict

    def update_floatingip(self, context, id, floatingip):
        old_floatingip, floatingip = self._update_floatingip(
            context, id, floatingip)
        router_ids = self._floatingips_to_router_ids(
            [old_floatingip, floatingip])
        super(L3_NAT_db_mixin, self).notify_routers_updated(
            context, router_ids, 'update_floatingip', {})
        return floatingip

    def delete_floatingip(self, context, id):
        floating_ip = self._delete_floatingip(context, id)
        self.notify_router_updated(context, floating_ip['router_id'],
                                   'delete_floatingip')

    def disassociate_floatingips(self, context, port_id, do_notify=True):
        """Disassociate all floating IPs linked to specific port.

        @param port_id: ID of the port to disassociate floating IPs.
        @param do_notify: whether we should notify routers right away.
        @return: set of router-ids that require notification updates
                 if do_notify is False, otherwise None.
        """
        router_ids = super(L3_NAT_db_mixin, self).disassociate_floatingips(
            context, port_id, do_notify)
        if do_notify:
            self.notify_routers_updated(context, router_ids)
            # since caller assumes that we handled notifications on its
            # behalf, return nothing
            return

        return router_ids

    def notify_routers_updated(self, context, router_ids):
        super(L3_NAT_db_mixin, self).notify_routers_updated(
            context, list(router_ids), 'disassociate_floatingips', {})


def _prevent_l3_port_delete_callback(resource, event, trigger, **kwargs):
    context = kwargs['context']
    port_id = kwargs['port_id']
    port_check = kwargs['port_check']
    l3plugin = manager.NeutronManager.get_service_plugins().get(
        constants.L3_ROUTER_NAT)
    if l3plugin and port_check:
        l3plugin.prevent_l3_port_deletion(context, port_id)


def _notify_routers_callback(resource, event, trigger, **kwargs):
    context = kwargs['context']
    router_ids = kwargs['router_ids']
    l3plugin = manager.NeutronManager.get_service_plugins().get(
        constants.L3_ROUTER_NAT)
    l3plugin.notify_routers_updated(context, router_ids)


def _notify_subnet_gateway_ip_update(resource, event, trigger, **kwargs):
    l3plugin = manager.NeutronManager.get_service_plugins().get(
            constants.L3_ROUTER_NAT)
    if not l3plugin:
        return
    context = kwargs['context']
    network_id = kwargs['network_id']
    subnet_id = kwargs['subnet_id']
    query = context.session.query(models_v2.Port).filter_by(
                network_id=network_id,
                device_owner=l3_constants.DEVICE_OWNER_ROUTER_GW)
    query = query.join(models_v2.Port.fixed_ips).filter(
                models_v2.IPAllocation.subnet_id == subnet_id)
    router_ids = set(port['device_id'] for port in query)
    for router_id in router_ids:
        l3plugin.notify_router_updated(context, router_id)


def _notify_subnetpool_address_scope_update(resource, event,
                                            trigger, **kwargs):
    context = kwargs['context']
    subnetpool_id = kwargs['subnetpool_id']

    query = context.session.query(RouterPort.router_id)
    query = query.join(models_v2.Port)
    query = query.join(
        models_v2.Subnet,
        models_v2.Subnet.network_id == models_v2.Port.network_id)
    query = query.filter(
        models_v2.Subnet.subnetpool_id == subnetpool_id,
        RouterPort.port_type.in_(n_const.ROUTER_PORT_OWNERS))
    query = query.distinct()

    router_ids = [r[0] for r in query]
    l3plugin = manager.NeutronManager.get_service_plugins().get(
        constants.L3_ROUTER_NAT)
    l3plugin.notify_routers_updated(context, router_ids)


@removals.remove(
    message="This will be removed in the P cycle. "
            "Subscriptions are now registered during object creation."
)
def subscribe():
    pass<|MERGE_RESOLUTION|>--- conflicted
+++ resolved
@@ -75,12 +75,8 @@
     port_id = sa.Column(
         sa.String(36),
         sa.ForeignKey('ports.id', ondelete="CASCADE"),
-<<<<<<< HEAD
-        primary_key=True)
-=======
         primary_key=True,
         unique=True)
->>>>>>> e5e435b0
     revises_on_change = ('router', )
     # The port_type attribute is redundant as the port table already specifies
     # it in DEVICE_OWNER.However, this redundancy enables more efficient
@@ -665,11 +661,7 @@
         return port
 
     def _validate_router_port_info(self, context, router, port_id):
-<<<<<<< HEAD
-        with context.session.begin(subtransactions=True):
-=======
         with db_api.autonested_transaction(context.session):
->>>>>>> e5e435b0
             # check again within transaction to mitigate race
             port = self._check_router_port(context, port_id, router.id)
 
@@ -814,8 +806,6 @@
                         port_type=device_owner
                     )
                     context.session.add(router_port)
-<<<<<<< HEAD
-=======
                 # Update owner after actual process again in order to
                 # make sure the records in routerports table and ports
                 # table are consistent.
@@ -823,7 +813,6 @@
                     context, port['id'], {'port': {
                                          'device_id': router.id,
                                          'device_owner': device_owner}})
->>>>>>> e5e435b0
 
         gw_ips = []
         gw_network_id = None
