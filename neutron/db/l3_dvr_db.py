# Copyright (c) 2014 OpenStack Foundation.  All rights reserved.
#
#    Licensed under the Apache License, Version 2.0 (the "License"); you may
#    not use this file except in compliance with the License. You may obtain
#    a copy of the License at
#
#         http://www.apache.org/licenses/LICENSE-2.0
#
#    Unless required by applicable law or agreed to in writing, software
#    distributed under the License is distributed on an "AS IS" BASIS, WITHOUT
#    WARRANTIES OR CONDITIONS OF ANY KIND, either express or implied. See the
#    License for the specific language governing permissions and limitations
#    under the License.
import collections

from neutron_lib.api import validators
from neutron_lib import constants as const
from neutron_lib import exceptions as n_exc
from oslo_config import cfg
from oslo_log import helpers as log_helper
from oslo_log import log as logging
from oslo_utils import excutils
import six

from neutron._i18n import _, _LE, _LI, _LW
from neutron.callbacks import events
from neutron.callbacks import exceptions
from neutron.callbacks import registry
from neutron.callbacks import resources
from neutron.common import constants as l3_const
from neutron.common import utils as n_utils
from neutron.db import api as db_api
from neutron.db import l3_agentschedulers_db as l3_sched_db
from neutron.db import l3_attrs_db
from neutron.db import l3_db
from neutron.db.models import allowed_address_pair as aap_models
from neutron.db import models_v2
from neutron.extensions import l3
from neutron.extensions import portbindings
from neutron.ipam import utils as ipam_utils
from neutron import manager
from neutron.plugins.common import constants
from neutron.plugins.common import utils as p_utils


LOG = logging.getLogger(__name__)
router_distributed_opts = [
    cfg.BoolOpt('router_distributed',
                default=False,
                help=_("System-wide flag to determine the type of router "
                       "that tenants can create. Only admin can override.")),
]
cfg.CONF.register_opts(router_distributed_opts)


class L3_NAT_with_dvr_db_mixin(l3_db.L3_NAT_db_mixin,
                               l3_attrs_db.ExtraAttributesMixin):
    """Mixin class to enable DVR support."""

    router_device_owners = (
        l3_db.L3_NAT_db_mixin.router_device_owners +
        (const.DEVICE_OWNER_DVR_INTERFACE,
         const.DEVICE_OWNER_ROUTER_SNAT,
         const.DEVICE_OWNER_AGENT_GW))

    extra_attributes = (
        l3_attrs_db.ExtraAttributesMixin.extra_attributes + [{
            'name': "distributed",
            'default': cfg.CONF.router_distributed
        }])

    def _create_router_db(self, context, router, tenant_id):
        """Create a router db object with dvr additions."""
        router['distributed'] = is_distributed_router(router)
        with context.session.begin(subtransactions=True):
            router_db = super(
                L3_NAT_with_dvr_db_mixin, self)._create_router_db(
                    context, router, tenant_id)
            self._process_extra_attr_router_create(context, router_db, router)
            return router_db

    def _validate_router_migration(self, context, router_db, router_res):
        """Allow centralized -> distributed state transition only."""
        if (router_db.extra_attributes.distributed and
            router_res.get('distributed') is False):
            LOG.info(_LI("Centralizing distributed router %s "
                         "is not supported"), router_db['id'])
            raise n_exc.BadRequest(
                resource='router',
                msg=_("Migration from distributed router to centralized is "
                      "not supported"))
        elif (not router_db.extra_attributes.distributed and
              router_res.get('distributed')):
            # router should be disabled in order for upgrade
            if router_db.admin_state_up:
                msg = _('Cannot upgrade active router to distributed. Please '
                        'set router admin_state_up to False prior to upgrade.')
                raise n_exc.BadRequest(resource='router', msg=msg)

            # Notify advanced services of the imminent state transition
            # for the router.
            try:
                kwargs = {'context': context, 'router': router_db}
                registry.notify(
                    resources.ROUTER, events.BEFORE_UPDATE, self, **kwargs)
            except exceptions.CallbackFailure as e:
                with excutils.save_and_reraise_exception():
                    # NOTE(armax): preserve old check's behavior
                    if len(e.errors) == 1:
                        raise e.errors[0].error
                    raise l3.RouterInUse(router_id=router_db['id'],
                                         reason=e)

    def _update_distributed_attr(
        self, context, router_id, router_db, data):
        """Update the model to support the dvr case of a router."""
        if data.get('distributed'):
            old_owner = const.DEVICE_OWNER_ROUTER_INTF
            new_owner = const.DEVICE_OWNER_DVR_INTERFACE
            for rp in router_db.attached_ports.filter_by(port_type=old_owner):
                rp.port_type = new_owner
                rp.port.device_owner = new_owner

    def _update_router_db(self, context, router_id, data):
        with context.session.begin(subtransactions=True):
            router_db = super(
                L3_NAT_with_dvr_db_mixin, self)._update_router_db(
                    context, router_id, data)
            migrating_to_distributed = (
                not router_db.extra_attributes.distributed and
                data.get('distributed') is True)
            self._validate_router_migration(context, router_db, data)
            router_db.extra_attributes.update(data)
            self._update_distributed_attr(
                context, router_id, router_db, data)
            if migrating_to_distributed:
                if router_db['gw_port_id']:
                    # If the Legacy router is getting migrated to a DVR
                    # router, make sure to create corresponding
                    # snat interface ports that are to be consumed by
                    # the Service Node.
                    if not self._create_snat_intf_ports_if_not_exists(
                        context.elevated(), router_db):
                        LOG.debug("SNAT interface ports not created: %s",
                                  router_db['id'])
                cur_agents = self.list_l3_agents_hosting_router(
                    context, router_db['id'])['agents']
                for agent in cur_agents:
                    self._unbind_router(context, router_db['id'],
                                        agent['id'])
            return router_db

    def _delete_current_gw_port(self, context, router_id, router, new_network):
        """
        Overriden here to handle deletion of dvr internal ports.

        If there is a valid router update with gateway port to be deleted,
        then go ahead and delete the csnat ports and the floatingip
        agent gateway port associated with the dvr router.
        """

        gw_ext_net_id = (
            router.gw_port['network_id'] if router.gw_port else None)

        super(L3_NAT_with_dvr_db_mixin,
              self)._delete_current_gw_port(context, router_id,
                                            router, new_network)
        if (is_distributed_router(router) and
            gw_ext_net_id != new_network and gw_ext_net_id is not None):
            self.delete_csnat_router_interface_ports(
                context.elevated(), router)
            # NOTE(Swami): Delete the Floatingip agent gateway port
            # on all hosts when it is the last gateway port in the
            # given external network.
            filters = {'network_id': [gw_ext_net_id],
                       'device_owner': [const.DEVICE_OWNER_ROUTER_GW]}
            ext_net_gw_ports = self._core_plugin.get_ports(
                context.elevated(), filters)
            if not ext_net_gw_ports:
                self.delete_floatingip_agent_gateway_port(
                    context.elevated(), None, gw_ext_net_id)
                # Send the information to all the L3 Agent hosts
                # to clean up the fip namespace as it is no longer required.
                self.l3_rpc_notifier.delete_fipnamespace_for_ext_net(
                    context, gw_ext_net_id)

    def _create_gw_port(self, context, router_id, router, new_network,
                        ext_ips):
        super(L3_NAT_with_dvr_db_mixin,
              self)._create_gw_port(context, router_id, router, new_network,
                                    ext_ips)
        # Make sure that the gateway port exists before creating the
        # snat interface ports for distributed router.
        if router.extra_attributes.distributed and router.gw_port:
            snat_p_list = self._create_snat_intf_ports_if_not_exists(
                context.elevated(), router)
            if not snat_p_list:
                LOG.debug("SNAT interface ports not created: %s", snat_p_list)

    def _get_device_owner(self, context, router=None):
        """Get device_owner for the specified router."""
        router_is_uuid = isinstance(router, six.string_types)
        if router_is_uuid:
            router = self._get_router(context, router)
        if is_distributed_router(router):
            return const.DEVICE_OWNER_DVR_INTERFACE
        return super(L3_NAT_with_dvr_db_mixin,
                     self)._get_device_owner(context, router)

    def _get_ports_for_allowed_address_pair_ip(
        self, context, network_id, fixed_ip):
        """Return all active ports associated with the allowed_addr_pair ip."""
        query = context.session.query(
            models_v2.Port).filter(
                models_v2.Port.id == aap_models.AllowedAddressPair.port_id,
                aap_models.AllowedAddressPair.ip_address == fixed_ip,
                models_v2.Port.network_id == network_id,
                models_v2.Port.admin_state_up == True)  # noqa
        return query.all()

    def _update_fip_assoc(self, context, fip, floatingip_db, external_port):
        """Override to create floating agent gw port for DVR.

        Floating IP Agent gateway port will be created when a
        floatingIP association happens.
        """
        fip_port = fip.get('port_id')
        super(L3_NAT_with_dvr_db_mixin, self)._update_fip_assoc(
            context, fip, floatingip_db, external_port)
        associate_fip = fip_port and floatingip_db['id']
        if associate_fip and floatingip_db.get('router_id'):
            admin_ctx = context.elevated()
            router_dict = self.get_router(
                admin_ctx, floatingip_db['router_id'])
            # Check if distributed router and then create the
            # FloatingIP agent gateway port
            if router_dict.get('distributed'):
                hostid = self._get_dvr_service_port_hostid(
                    context, fip_port)
                if hostid:
                    # FIXME (Swami): This FIP Agent Gateway port should be
                    # created only once and there should not be a duplicate
                    # for the same host. Until we find a good solution for
                    # augmenting multiple server requests we should use the
                    # existing flow.
                    # FIXME(kevinbenton): refactor so this happens outside
                    # of floating IP transaction since it creates a port
                    # via ML2.
                    setattr(admin_ctx, 'GUARD_TRANSACTION', False)
                    fip_agent_port = (
                        self.create_fip_agent_gw_port_if_not_exists(
                            admin_ctx, external_port['network_id'],
                            hostid))
                    LOG.debug("FIP Agent gateway port: %s", fip_agent_port)
                else:
                    # If not hostid check if the fixed ip provided has to
                    # deal with allowed_address_pairs for a given service
                    # port. Get the port_dict, inherit the service port host
                    # and device owner(if it does not exist).
                    port = self._core_plugin.get_port(
                        admin_ctx, fip_port)
                    allowed_device_owners = (
                        n_utils.get_dvr_allowed_address_pair_device_owners())
                    # NOTE: We just need to deal with ports that do not
                    # have a device_owner and ports that are owned by the
                    # dvr service ports except for the compute port and
                    # dhcp port.
                    if (port['device_owner'] == "" or
                        port['device_owner'] in allowed_device_owners):
                        addr_pair_active_service_port_list = (
                            self._get_ports_for_allowed_address_pair_ip(
                                admin_ctx, port['network_id'],
                                floatingip_db['fixed_ip_address']))
                        if not addr_pair_active_service_port_list:
                            return
                        if len(addr_pair_active_service_port_list) > 1:
                            LOG.warning(_LW("Multiple active ports associated "
                                            "with the allowed_address_pairs."))
                            return
                        self._inherit_service_port_and_arp_update(
                            context, addr_pair_active_service_port_list[0],
                            port)

    def _inherit_service_port_and_arp_update(
        self, context, service_port, allowed_address_port):
        """Function inherits port host bindings for allowed_address_pair."""
        service_port_dict = self._core_plugin._make_port_dict(service_port,
                                                              None)
        address_pair_list = service_port_dict.get('allowed_address_pairs')
        for address_pair in address_pair_list:
            updated_port = (
                self.update_unbound_allowed_address_pair_port_binding(
                    context, service_port_dict,
                    address_pair,
                    address_pair_port=allowed_address_port))
            if not updated_port:
                LOG.warning(_LW("Allowed_address_pair port update failed: %s"),
                            updated_port)
            self.update_arp_entry_for_dvr_service_port(context,
                                                       service_port_dict)

    def _get_floatingip_on_port(self, context, port_id=None):
        """Helper function to retrieve the fip associated with port."""
        fip_qry = context.session.query(l3_db.FloatingIP)
        floating_ip = fip_qry.filter_by(fixed_port_id=port_id)
        return floating_ip.first()

    def add_router_interface(self, context, router_id, interface_info):
        add_by_port, add_by_sub = self._validate_interface_info(interface_info)
        router = self._get_router(context, router_id)
        device_owner = self._get_device_owner(context, router)

        # This should be True unless adding an IPv6 prefix to an existing port
        new_port = True
        cleanup_port = False

        if add_by_port:
            port, subnets = self._add_interface_by_port(
                    context, router, interface_info['port_id'], device_owner)
        elif add_by_sub:
            port, subnets, new_port = self._add_interface_by_subnet(
                    context, router, interface_info['subnet_id'], device_owner)
            cleanup_port = new_port

        subnet = subnets[0]

        if new_port:
            with p_utils.delete_port_on_error(self._core_plugin,
                                              context, port['id']) as delmgr:
<<<<<<< HEAD
=======
                delmgr.delete_on_error = cleanup_port
>>>>>>> e5e435b0
                if router.extra_attributes.distributed and router.gw_port:
                    admin_context = context.elevated()
                    self._add_csnat_router_interface_port(
                        admin_context, router, port['network_id'],
                        port['fixed_ips'][-1]['subnet_id'])

<<<<<<< HEAD
                delmgr.delete_on_error = cleanup_port
=======
>>>>>>> e5e435b0
                with context.session.begin(subtransactions=True):
                    router_port = l3_db.RouterPort(
                        port_id=port['id'],
                        router_id=router.id,
                        port_type=device_owner
                    )
                    context.session.add(router_port)
<<<<<<< HEAD
=======
                # Update owner after actual process again in order to
                # make sure the records in routerports table and ports
                # table are consistent.
                self._core_plugin.update_port(
                    context, port['id'], {'port': {
                                         'device_id': router.id,
                                         'device_owner': device_owner}})
>>>>>>> e5e435b0

        # NOTE: For IPv6 additional subnets added to the same
        # network we need to update the CSNAT port with respective
        # IPv6 subnet
        elif subnet and port:
            fixed_ip = {'subnet_id': subnet['id']}
            if subnet['ip_version'] == 6:
                # Add new prefix to an existing ipv6 csnat port with the
                # same network id if one exists
                cs_port = (
                    self._find_v6_router_port_by_network_and_device_owner(
                        router, subnet['network_id'],
                        const.DEVICE_OWNER_ROUTER_SNAT))
                if cs_port:
                    fixed_ips = list(cs_port['port']['fixed_ips'])
                    fixed_ips.append(fixed_ip)
                    try:
                        updated_port = self._core_plugin.update_port(
                            context.elevated(),
                            cs_port['port_id'],
                            {'port': {'fixed_ips': fixed_ips}})
                    except Exception:
                        with excutils.save_and_reraise_exception():
                            # we need to try to undo the updated router
                            # interface from above so it's not out of sync
                            # with the csnat port.
                            # TODO(kevinbenton): switch to taskflow to manage
                            # these rollbacks.
                            @db_api.retry_db_errors
                            def revert():
                                # TODO(kevinbenton): even though we get the
                                # port each time, there is a potential race
                                # where we update the port with stale IPs if
                                # another interface operation is occuring at
                                # the same time. This can be fixed in the
                                # future with a compare-and-swap style update
                                # using the revision number of the port.
                                p = self._core_plugin.get_port(
                                    context.elevated(), port['id'])
                                upd = {'port': {'fixed_ips': [
                                    ip for ip in p['fixed_ips']
                                    if ip['subnet_id'] != fixed_ip['subnet_id']
                                ]}}
                                self._core_plugin.update_port(
                                    context.elevated(), port['id'], upd)
                            try:
                                revert()
                            except Exception:
                                LOG.exception(_LE("Failed to revert change "
                                                  "to router port %s."),
                                              port['id'])
                    LOG.debug("CSNAT port updated for IPv6 subnet: "
                              "%s", updated_port)
        router_interface_info = self._make_router_interface_info(
            router_id, port['tenant_id'], port['id'], port['network_id'],
            subnet['id'], [subnet['id']])
        self.notify_router_interface_action(
            context, router_interface_info, 'add')
        if router.gw_port:
            gw_network_id = router.gw_port.network_id
            gw_ips = [x['ip_address'] for x in router.gw_port.fixed_ips]
            registry.notify(resources.ROUTER_INTERFACE,
                        events.AFTER_CREATE,
                        self,
                        context=context,
                        network_id=gw_network_id,
                        gateway_ips=gw_ips,
                        cidrs=[x['cidr'] for x in subnets],
                        port_id=port['id'],
                        router_id=router_id,
                        port=port,
                        interface_info=interface_info)
        return router_interface_info

    def _port_has_ipv6_address(self, port, csnat_port_check=True):
        """Overridden to return False if DVR SNAT port."""
        if csnat_port_check:
            if port['device_owner'] == const.DEVICE_OWNER_ROUTER_SNAT:
                return False
        return super(L3_NAT_with_dvr_db_mixin,
                     self)._port_has_ipv6_address(port)

    def _find_v6_router_port_by_network_and_device_owner(
        self, router, net_id, device_owner):
        for port in router.attached_ports:
            p = port['port']
            if (p['network_id'] == net_id and
                p['device_owner'] == device_owner and
                self._port_has_ipv6_address(p, csnat_port_check=False)):
                return port

    def _check_for_multiprefix_csnat_port_and_update(
        self, context, router, network_id, subnet_id):
        """Checks if the csnat port contains multiple ipv6 prefixes.

        If the csnat port contains multiple ipv6 prefixes for the given
        network when a router interface is deleted, make sure we don't
        delete the port when a single subnet is deleted and just update
        it with the right fixed_ip.
        This function returns true if it is a multiprefix port.
        """
        if router.gw_port:
            # If router has a gateway port, check if it has IPV6 subnet
            cs_port = (
                self._find_v6_router_port_by_network_and_device_owner(
                    router, network_id, const.DEVICE_OWNER_ROUTER_SNAT))
            if cs_port:
                fixed_ips = (
                    [fixedip for fixedip in
                        cs_port['port']['fixed_ips']
                        if fixedip['subnet_id'] != subnet_id])

                if len(fixed_ips) == len(cs_port['port']['fixed_ips']):
                    # The subnet being detached from router is not part of
                    # ipv6 router port. No need to update the multiprefix.
                    return False

                if fixed_ips:
                    # multiple prefix port - delete prefix from port
                    self._core_plugin.update_port(
                        context.elevated(),
                        cs_port['port_id'], {'port': {'fixed_ips': fixed_ips}})
                    return True
        return False

    def remove_router_interface(self, context, router_id, interface_info):
        router = self._get_router(context, router_id)
        if not router.extra_attributes.distributed:
            return super(
                L3_NAT_with_dvr_db_mixin, self).remove_router_interface(
                    context, router_id, interface_info)

        plugin = manager.NeutronManager.get_service_plugins().get(
            constants.L3_ROUTER_NAT)
        router_hosts_before = plugin._get_dvr_hosts_for_router(
            context, router_id)

        interface_info = super(
            L3_NAT_with_dvr_db_mixin, self).remove_router_interface(
                context, router_id, interface_info)

        router_hosts_after = plugin._get_dvr_hosts_for_router(
            context, router_id)
        removed_hosts = set(router_hosts_before) - set(router_hosts_after)
        if removed_hosts:
            agents = plugin.get_l3_agents(context,
                                          filters={'host': removed_hosts})
            binding_table = l3_sched_db.RouterL3AgentBinding
            snat_binding = context.session.query(binding_table).filter_by(
                router_id=router_id).first()
            for agent in agents:
                is_this_snat_agent = (
                    snat_binding and snat_binding.l3_agent_id == agent['id'])
                if not is_this_snat_agent:
                    self.l3_rpc_notifier.router_removed_from_agent(
                        context, router_id, agent['host'])

        is_multiple_prefix_csport = (
            self._check_for_multiprefix_csnat_port_and_update(
                context, router, interface_info['network_id'],
                interface_info['subnet_id']))
        if not is_multiple_prefix_csport:
            # Single prefix port - go ahead and delete the port
            self.delete_csnat_router_interface_ports(
                context.elevated(), router,
                subnet_id=interface_info['subnet_id'])

        return interface_info

    def _get_snat_sync_interfaces(self, context, router_ids):
        """Query router interfaces that relate to list of router_ids."""
        if not router_ids:
            return []
        qry = context.session.query(l3_db.RouterPort)
        qry = qry.filter(
            l3_db.RouterPort.router_id.in_(router_ids),
            l3_db.RouterPort.port_type == const.DEVICE_OWNER_ROUTER_SNAT
        )
        interfaces = collections.defaultdict(list)
        for rp in qry:
            interfaces[rp.router_id].append(
                self._core_plugin._make_port_dict(rp.port, None))
        LOG.debug("Return the SNAT ports: %s", interfaces)
        return interfaces

    def _build_routers_list(self, context, routers, gw_ports):
        # Perform a single query up front for all routers
        if not routers:
            return []
        router_ids = [r['id'] for r in routers]
        snat_binding = l3_sched_db.RouterL3AgentBinding
        query = (context.session.query(snat_binding).
                 filter(snat_binding.router_id.in_(router_ids))).all()
        bindings = dict((b.router_id, b) for b in query)

        for rtr in routers:
            gw_port_id = rtr['gw_port_id']
            # Collect gw ports only if available
            if gw_port_id and gw_ports.get(gw_port_id):
                rtr['gw_port'] = gw_ports[gw_port_id]
                if 'enable_snat' in rtr[l3.EXTERNAL_GW_INFO]:
                    rtr['enable_snat'] = (
                        rtr[l3.EXTERNAL_GW_INFO]['enable_snat'])

                binding = bindings.get(rtr['id'])
                if not binding:
                    rtr['gw_port_host'] = None
                    LOG.debug('No snat is bound to router %s', rtr['id'])
                    continue

                rtr['gw_port_host'] = binding.l3_agent.host

        return routers

    def _process_routers(self, context, routers):
        routers_dict = {}
        snat_intfs_by_router_id = self._get_snat_sync_interfaces(
            context, [r['id'] for r in routers])
        for router in routers:
            routers_dict[router['id']] = router
            if router['gw_port_id']:
                snat_router_intfs = snat_intfs_by_router_id[router['id']]
                LOG.debug("SNAT ports returned: %s ", snat_router_intfs)
                router[l3_const.SNAT_ROUTER_INTF_KEY] = snat_router_intfs
        return routers_dict

    def _process_floating_ips_dvr(self, context, routers_dict,
                                  floating_ips, host, agent):
        fip_sync_interfaces = None
        LOG.debug("FIP Agent : %s ", agent.id)
        for floating_ip in floating_ips:
            router = routers_dict.get(floating_ip['router_id'])
            if router:
                router_floatingips = router.get(const.FLOATINGIP_KEY, [])
                if router['distributed']:
                    if (floating_ip.get('host', None) != host and
                        floating_ip.get('dest_host') is None):
                        continue
                    LOG.debug("Floating IP host: %s", floating_ip['host'])
                router_floatingips.append(floating_ip)
                router[const.FLOATINGIP_KEY] = router_floatingips
                if not fip_sync_interfaces:
                    fip_sync_interfaces = self._get_fip_sync_interfaces(
                        context, agent.id)
                    LOG.debug("FIP Agent ports: %s", fip_sync_interfaces)
                router[l3_const.FLOATINGIP_AGENT_INTF_KEY] = (
                    fip_sync_interfaces)

    def _get_fip_sync_interfaces(self, context, fip_agent_id):
        """Query router interfaces that relate to list of router_ids."""
        if not fip_agent_id:
            return []
        filters = {'device_id': [fip_agent_id],
                   'device_owner': [const.DEVICE_OWNER_AGENT_GW]}
        interfaces = self._core_plugin.get_ports(context.elevated(), filters)
        LOG.debug("Return the FIP ports: %s ", interfaces)
        return interfaces

    @log_helper.log_method_call
    def _get_dvr_sync_data(self, context, host, agent, router_ids=None,
                          active=None):
        routers, interfaces, floating_ips = self._get_router_info_list(
            context, router_ids=router_ids, active=active,
            device_owners=const.ROUTER_INTERFACE_OWNERS)
        dvr_router_ids = set(router['id'] for router in routers
                             if is_distributed_router(router))
        floating_ip_port_ids = [fip['port_id'] for fip in floating_ips
                                if fip['router_id'] in dvr_router_ids]
        if floating_ip_port_ids:
            port_filter = {'id': floating_ip_port_ids}
            ports = self._core_plugin.get_ports(context, port_filter)
            port_dict = {}
            for port in ports:
                # Make sure that we check for cases were the port
                # might be in a pre-live migration state or also
                # check for the portbinding profile 'migrating_to'
                # key for the host.
                port_profile = port.get(portbindings.PROFILE)
                port_in_migration = (
                    port_profile and
                    port_profile.get('migrating_to') == host)
                if (port[portbindings.HOST_ID] == host or port_in_migration):
                    port_dict.update({port['id']: port})
            # Add the port binding host to the floatingip dictionary
            for fip in floating_ips:
                vm_port = port_dict.get(fip['port_id'], None)
                if vm_port:
                    fip['host'] = self._get_dvr_service_port_hostid(
                        context, fip['port_id'], port=vm_port)
                    fip['dest_host'] = (
                        self._get_dvr_migrating_service_port_hostid(
                            context, fip['port_id'], port=vm_port))
        routers_dict = self._process_routers(context, routers)
        self._process_floating_ips_dvr(context, routers_dict,
                                       floating_ips, host, agent)
        ports_to_populate = []
        for router in routers_dict.values():
            if router.get('gw_port'):
                ports_to_populate.append(router['gw_port'])
            if router.get(l3_const.FLOATINGIP_AGENT_INTF_KEY):
                ports_to_populate += router[l3_const.FLOATINGIP_AGENT_INTF_KEY]
            if router.get(l3_const.SNAT_ROUTER_INTF_KEY):
                ports_to_populate += router[l3_const.SNAT_ROUTER_INTF_KEY]
        ports_to_populate += interfaces
        self._populate_mtu_and_subnets_for_ports(context, ports_to_populate)
        self._process_interfaces(routers_dict, interfaces)
        return list(routers_dict.values())

    def _get_dvr_service_port_hostid(self, context, port_id, port=None):
        """Returns the portbinding host_id for dvr service port."""
        port_db = port or self._core_plugin.get_port(context, port_id)
        device_owner = port_db['device_owner'] if port_db else ""
        if n_utils.is_dvr_serviced(device_owner):
            return port_db[portbindings.HOST_ID]

    def _get_dvr_migrating_service_port_hostid(
        self, context, port_id, port=None):
        """Returns the migrating host_id from the migrating profile."""
        port_db = port or self._core_plugin.get_port(context, port_id)
        port_profile = port_db.get(portbindings.PROFILE)
        port_dest_host = None
        if port_profile:
            port_dest_host = port_profile.get('migrating_to')
        device_owner = port_db['device_owner'] if port_db else ""
        if n_utils.is_dvr_serviced(device_owner):
            return port_dest_host

    def _get_agent_gw_ports_exist_for_network(
            self, context, network_id, host, agent_id):
        """Return agent gw port if exist, or None otherwise."""
        if not network_id:
            LOG.debug("Network not specified")
            return

        filters = {
            'network_id': [network_id],
            'device_id': [agent_id],
            'device_owner': [const.DEVICE_OWNER_AGENT_GW]
        }
        ports = self._core_plugin.get_ports(context, filters)
        if ports:
            return ports[0]

    def delete_floatingip_agent_gateway_port(
        self, context, host_id, ext_net_id):
        """Function to delete FIP gateway port with given ext_net_id."""
        # delete any fip agent gw port
        device_filter = {'device_owner': [const.DEVICE_OWNER_AGENT_GW],
                         'network_id': [ext_net_id]}
        ports = self._core_plugin.get_ports(context,
                                            filters=device_filter)
        for p in ports:
            if not host_id or p[portbindings.HOST_ID] == host_id:
                self._core_plugin.ipam.delete_port(context, p['id'])
                if host_id:
                    return

    def check_for_fip_and_create_agent_gw_port_on_host_if_not_exists(
            self, context, port, host):
        """Create fip agent_gw_port on host if not exists"""
        fip = self._get_floatingip_on_port(context, port_id=port['id'])
        if not fip:
            return
        network_id = fip.get('floating_network_id')
        agent_gw_port = self.create_fip_agent_gw_port_if_not_exists(
            context.elevated(), network_id, host)
        LOG.debug("Port-in-Migration: Floatingip Agent Gateway port "
                  "%(gw)s created for the future host: %(dest_host)s",
                  {'gw': agent_gw_port,
                   'dest_host': host})

    def create_fip_agent_gw_port_if_not_exists(
        self, context, network_id, host):
        """Function to return the FIP Agent GW port.

        This function will create a FIP Agent GW port
        if required. If the port already exists, it
        will return the existing port and will not
        create a new one.
        """
        l3_agent_db = self._get_agent_by_type_and_host(
            context, const.AGENT_TYPE_L3, host)
        if l3_agent_db:
            LOG.debug("Agent ID exists: %s", l3_agent_db['id'])
            f_port = self._get_agent_gw_ports_exist_for_network(
                context, network_id, host, l3_agent_db['id'])
            if not f_port:
                LOG.info(_LI('Agent Gateway port does not exist,'
                             ' so create one: %s'), f_port)
                port_data = {'tenant_id': '',
                             'network_id': network_id,
                             'device_id': l3_agent_db['id'],
                             'device_owner': const.DEVICE_OWNER_AGENT_GW,
                             portbindings.HOST_ID: host,
                             'admin_state_up': True,
                             'name': ''}
                agent_port = p_utils.create_port(self._core_plugin, context,
                                                 {'port': port_data})
                if agent_port:
                    self._populate_mtu_and_subnets_for_ports(context,
                                                             [agent_port])
                    return agent_port
                msg = _("Unable to create the Agent Gateway Port")
                raise n_exc.BadRequest(resource='router', msg=msg)
            else:
                self._populate_mtu_and_subnets_for_ports(context, [f_port])
                return f_port

    def _get_snat_interface_ports_for_router(self, context, router_id):
        """Return all existing snat_router_interface ports."""
        qry = context.session.query(l3_db.RouterPort)
        qry = qry.filter_by(
            router_id=router_id,
            port_type=const.DEVICE_OWNER_ROUTER_SNAT
        )

        ports = [self._core_plugin._make_port_dict(rp.port, None)
                 for rp in qry]
        return ports

    def _add_csnat_router_interface_port(
            self, context, router, network_id, subnet_id, do_pop=True):
        """Add SNAT interface to the specified router and subnet."""
        port_data = {'tenant_id': '',
                     'network_id': network_id,
                     'fixed_ips': [{'subnet_id': subnet_id}],
                     'device_id': router.id,
                     'device_owner': const.DEVICE_OWNER_ROUTER_SNAT,
                     'admin_state_up': True,
                     'name': ''}
        snat_port = p_utils.create_port(self._core_plugin, context,
                                        {'port': port_data})
        if not snat_port:
            msg = _("Unable to create the SNAT Interface Port")
            raise n_exc.BadRequest(resource='router', msg=msg)

        with context.session.begin(subtransactions=True):
            router_port = l3_db.RouterPort(
                port_id=snat_port['id'],
                router_id=router.id,
                port_type=const.DEVICE_OWNER_ROUTER_SNAT
            )
            context.session.add(router_port)

        if do_pop:
            return self._populate_mtu_and_subnets_for_ports(context,
                                                            [snat_port])
        return snat_port

    def _create_snat_intf_ports_if_not_exists(self, context, router):
        """Function to return the snat interface port list.

        This function will return the snat interface port list
        if it exists. If the port does not exist it will create
        new ports and then return the list.
        """
        port_list = self._get_snat_interface_ports_for_router(
            context, router.id)
        if port_list:
            self._populate_mtu_and_subnets_for_ports(context, port_list)
            return port_list
        port_list = []

        int_ports = (
            rp.port for rp in
            router.attached_ports.filter_by(
                port_type=const.DEVICE_OWNER_DVR_INTERFACE
            )
        )
        LOG.info(_LI('SNAT interface port list does not exist,'
                     ' so create one: %s'), port_list)
        for intf in int_ports:
            if intf.fixed_ips:
                # Passing the subnet for the port to make sure the IP's
                # are assigned on the right subnet if multiple subnet
                # exists
                snat_port = self._add_csnat_router_interface_port(
                    context, router, intf['network_id'],
                    intf['fixed_ips'][0]['subnet_id'], do_pop=False)
                port_list.append(snat_port)
        if port_list:
            self._populate_mtu_and_subnets_for_ports(context, port_list)
        return port_list

    def _generate_arp_table_and_notify_agent(
        self, context, fixed_ip, mac_address, notifier):
        """Generates the arp table entry and notifies the l3 agent."""
        ip_address = fixed_ip['ip_address']
        subnet = fixed_ip['subnet_id']
        filters = {'fixed_ips': {'subnet_id': [subnet]},
                   'device_owner': [const.DEVICE_OWNER_DVR_INTERFACE]}
        ports = self._core_plugin.get_ports(context, filters=filters)
        router_id = next((port['device_id'] for port in ports), None)
        if not router_id:
            return
        arp_table = {'ip_address': ip_address,
                     'mac_address': mac_address,
                     'subnet_id': subnet}
        notifier(context, router_id, arp_table)

    def _should_update_arp_entry_for_dvr_service_port(self, port_dict):
        # Check this is a valid VM or service port
        return (n_utils.is_dvr_serviced(port_dict['device_owner']) and
                port_dict['fixed_ips'])

    def _get_subnet_id_for_given_fixed_ip(
        self, context, fixed_ip, port_dict):
        """Returns the subnet_id that matches the fixedip on a network."""
        filters = {'network_id': [port_dict['network_id']]}
        subnets = self._core_plugin.get_subnets(context, filters)
        for subnet in subnets:
            if ipam_utils.check_subnet_ip(subnet['cidr'], fixed_ip):
                return subnet['id']

    def _get_allowed_address_pair_fixed_ips(self, context, port_dict):
        """Returns all fixed_ips associated with the allowed_address_pair."""
        aa_pair_fixed_ips = []
        if port_dict.get('allowed_address_pairs'):
            for address_pair in port_dict['allowed_address_pairs']:
                aap_ip_cidr = address_pair['ip_address'].split("/")
                if len(aap_ip_cidr) == 1 or int(aap_ip_cidr[1]) == 32:
                    subnet_id = self._get_subnet_id_for_given_fixed_ip(
                        context, aap_ip_cidr[0], port_dict)
                    if subnet_id is not None:
                        fixed_ip = {'subnet_id': subnet_id,
                                    'ip_address': aap_ip_cidr[0]}
                        aa_pair_fixed_ips.append(fixed_ip)
                    else:
                        LOG.debug("Subnet does not match for the given "
                                  "fixed_ip %s for arp update", aap_ip_cidr[0])
        return aa_pair_fixed_ips

    def update_arp_entry_for_dvr_service_port(self, context, port_dict):
        """Notify L3 agents of ARP table entry for dvr service port.

        When a dvr service port goes up, look for the DVR router on
        the port's subnet, and send the ARP details to all
        L3 agents hosting the router to add it.
        If there are any allowed_address_pairs associated with the port
        those fixed_ips should also be updated in the ARP table.
        """
        if not self._should_update_arp_entry_for_dvr_service_port(port_dict):
            return
        fixed_ips = port_dict['fixed_ips']
        allowed_address_pair_fixed_ips = (
            self._get_allowed_address_pair_fixed_ips(context, port_dict))
        changed_fixed_ips = fixed_ips + allowed_address_pair_fixed_ips
        for fixed_ip in changed_fixed_ips:
            self._generate_arp_table_and_notify_agent(
                context, fixed_ip, port_dict['mac_address'],
                self.l3_rpc_notifier.add_arp_entry)

    def delete_arp_entry_for_dvr_service_port(
        self, context, port_dict, fixed_ips_to_delete=None):
        """Notify L3 agents of ARP table entry for dvr service port.

        When a dvr service port goes down, look for the DVR
        router on the port's subnet, and send the ARP details to all
        L3 agents hosting the router to delete it.
        If there are any allowed_address_pairs associated with the
        port, those fixed_ips should be removed from the ARP table.
        """
        if not self._should_update_arp_entry_for_dvr_service_port(port_dict):
            return
        if not fixed_ips_to_delete:
            fixed_ips = port_dict['fixed_ips']
            allowed_address_pair_fixed_ips = (
                self._get_allowed_address_pair_fixed_ips(context, port_dict))
            fixed_ips_to_delete = fixed_ips + allowed_address_pair_fixed_ips
        for fixed_ip in fixed_ips_to_delete:
            self._generate_arp_table_and_notify_agent(
                context, fixed_ip, port_dict['mac_address'],
                self.l3_rpc_notifier.del_arp_entry)

    def delete_csnat_router_interface_ports(self, context,
                                            router, subnet_id=None):
        # Each csnat router interface port is associated
        # with a subnet, so we need to pass the subnet id to
        # delete the right ports.

        # TODO(markmcclain): This is suboptimal but was left to reduce
        # changeset size since it is late in cycle
        ports = [
            rp.port.id for rp in
            router.attached_ports.filter_by(
                    port_type=const.DEVICE_OWNER_ROUTER_SNAT)
            if rp.port
        ]

        c_snat_ports = self._core_plugin.get_ports(
            context,
            filters={'id': ports}
        )
        for p in c_snat_ports:
            if subnet_id is None or not p['fixed_ips']:
                if not p['fixed_ips']:
                    LOG.debug("CSNAT port has no IPs: %s", p)
                self._core_plugin.delete_port(context,
                                              p['id'],
                                              l3_port_check=False)
            else:
                if p['fixed_ips'][0]['subnet_id'] == subnet_id:
                    LOG.debug("Subnet matches: %s", subnet_id)
                    self._core_plugin.delete_port(context,
                                                  p['id'],
                                                  l3_port_check=False)

    def create_floatingip(self, context, floatingip,
                          initial_status=const.FLOATINGIP_STATUS_ACTIVE):
        floating_ip = self._create_floatingip(
            context, floatingip, initial_status)
        self._notify_floating_ip_change(context, floating_ip)
        return floating_ip

    def _notify_floating_ip_change(self, context, floating_ip):
        router_id = floating_ip['router_id']
        fixed_port_id = floating_ip['port_id']
        # we need to notify agents only in case Floating IP is associated
        if not router_id or not fixed_port_id:
            return

        try:
            # using admin context as router may belong to admin tenant
            router = self._get_router(context.elevated(), router_id)
        except l3.RouterNotFound:
            LOG.warning(_LW("Router %s was not found. "
                            "Skipping agent notification."),
                        router_id)
            return

        if is_distributed_router(router):
            host = self._get_dvr_service_port_hostid(context, fixed_port_id)
            dest_host = self._get_dvr_migrating_service_port_hostid(
                context, fixed_port_id)
            self.l3_rpc_notifier.routers_updated_on_host(
                context, [router_id], host)
            if dest_host and dest_host != host:
                self.l3_rpc_notifier.routers_updated_on_host(
                    context, [router_id], dest_host)
        else:
            self.notify_router_updated(context, router_id)

    def update_floatingip(self, context, id, floatingip):
        old_floatingip, floatingip = self._update_floatingip(
            context, id, floatingip)
        self._notify_floating_ip_change(context, old_floatingip)
        if (floatingip['router_id'] != old_floatingip['router_id'] or
                floatingip['port_id'] != old_floatingip['port_id']):
            self._notify_floating_ip_change(context, floatingip)
        return floatingip

    def delete_floatingip(self, context, id):
        floating_ip = self._delete_floatingip(context, id)
        self._notify_floating_ip_change(context, floating_ip)

    def _get_address_pair_active_port_with_fip(
            self, context, port_dict, port_addr_pair_ip):
        port_valid_state = (port_dict['admin_state_up'] or
            (port_dict['status'] == const.PORT_STATUS_ACTIVE))
        if not port_valid_state:
            return
        query = context.session.query(l3_db.FloatingIP).filter(
            l3_db.FloatingIP.fixed_ip_address == port_addr_pair_ip)
        fip = query.first()
        return self._core_plugin.get_port(
            context, fip.fixed_port_id) if fip else None

    def update_unbound_allowed_address_pair_port_binding(
            self, context, service_port_dict,
            port_address_pairs, address_pair_port=None):
        """Update allowed address pair port with host and device_owner

        This function sets the host and device_owner to the port
        associated with the port_addr_pair_ip with the port_dict's
        host and device_owner.
        """
        port_addr_pair_ip = port_address_pairs['ip_address']
        if not address_pair_port:
            address_pair_port = self._get_address_pair_active_port_with_fip(
                context, service_port_dict, port_addr_pair_ip)
        if address_pair_port:
            host = service_port_dict[portbindings.HOST_ID]
            dev_owner = service_port_dict['device_owner']
            address_pair_dev_owner = address_pair_port.get('device_owner')
            # If the allowed_address_pair port already has an associated
            # device owner, and if the device_owner is a dvr serviceable
            # port, then don't update the device_owner.
            port_profile = address_pair_port.get(portbindings.PROFILE, {})
            if n_utils.is_dvr_serviced(address_pair_dev_owner):
                port_profile['original_owner'] = address_pair_dev_owner
                port_data = {portbindings.HOST_ID: host,
                             portbindings.PROFILE: port_profile}
            else:
                port_data = {portbindings.HOST_ID: host,
                             'device_owner': dev_owner}
            update_port = self._core_plugin.update_port(
                context, address_pair_port['id'], {'port': port_data})
            return update_port

    def remove_unbound_allowed_address_pair_port_binding(
            self, context, service_port_dict,
            port_address_pairs, address_pair_port=None):
        """Remove allowed address pair port binding and device_owner

        This function clears the host and device_owner associated with
        the port_addr_pair_ip.
        """
        port_addr_pair_ip = port_address_pairs['ip_address']
        if not address_pair_port:
            address_pair_port = self._get_address_pair_active_port_with_fip(
                context, service_port_dict, port_addr_pair_ip)
        if address_pair_port:
            # Before reverting the changes, fetch the original
            # device owner saved in profile and update the port
            port_profile = address_pair_port.get(portbindings.PROFILE)
            orig_device_owner = ""
            if port_profile:
                orig_device_owner = port_profile.get('original_owner')
                del port_profile['original_owner']
            port_data = {portbindings.HOST_ID: "",
                         'device_owner': orig_device_owner,
                         portbindings.PROFILE: port_profile}
            update_port = self._core_plugin.update_port(
                context, address_pair_port['id'], {'port': port_data})
            return update_port


def is_distributed_router(router):
    """Return True if router to be handled is distributed."""
    try:
        # See if router is a DB object first
        requested_router_type = router.extra_attributes.distributed
    except AttributeError:
        # if not, try to see if it is a request body
        requested_router_type = router.get('distributed')
    if validators.is_attr_set(requested_router_type):
        return requested_router_type
    return cfg.CONF.router_distributed<|MERGE_RESOLUTION|>--- conflicted
+++ resolved
@@ -327,20 +327,13 @@
         if new_port:
             with p_utils.delete_port_on_error(self._core_plugin,
                                               context, port['id']) as delmgr:
-<<<<<<< HEAD
-=======
                 delmgr.delete_on_error = cleanup_port
->>>>>>> e5e435b0
                 if router.extra_attributes.distributed and router.gw_port:
                     admin_context = context.elevated()
                     self._add_csnat_router_interface_port(
                         admin_context, router, port['network_id'],
                         port['fixed_ips'][-1]['subnet_id'])
 
-<<<<<<< HEAD
-                delmgr.delete_on_error = cleanup_port
-=======
->>>>>>> e5e435b0
                 with context.session.begin(subtransactions=True):
                     router_port = l3_db.RouterPort(
                         port_id=port['id'],
@@ -348,8 +341,6 @@
                         port_type=device_owner
                     )
                     context.session.add(router_port)
-<<<<<<< HEAD
-=======
                 # Update owner after actual process again in order to
                 # make sure the records in routerports table and ports
                 # table are consistent.
@@ -357,7 +348,6 @@
                     context, port['id'], {'port': {
                                          'device_id': router.id,
                                          'device_owner': device_owner}})
->>>>>>> e5e435b0
 
         # NOTE: For IPv6 additional subnets added to the same
         # network we need to update the CSNAT port with respective
