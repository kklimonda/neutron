# Copyright 2012 VMware, Inc.  All rights reserved.
#
#    Licensed under the Apache License, Version 2.0 (the "License"); you may
#    not use this file except in compliance with the License. You may obtain
#    a copy of the License at
#
#         http://www.apache.org/licenses/LICENSE-2.0
#
#    Unless required by applicable law or agreed to in writing, software
#    distributed under the License is distributed on an "AS IS" BASIS, WITHOUT
#    WARRANTIES OR CONDITIONS OF ANY KIND, either express or implied. See the
#    License for the specific language governing permissions and limitations
#    under the License.

import sys

import netaddr
from neutron_lib.api import validators
from neutron_lib import constants
from oslo_log import log as logging
from oslo_utils import uuidutils
from sqlalchemy.orm import exc
from sqlalchemy.orm import scoped_session

from neutron._i18n import _
from neutron.api.v2 import attributes
from neutron.callbacks import events
from neutron.callbacks import exceptions
from neutron.callbacks import registry
from neutron.callbacks import resources
from neutron.common import _deprecate
from neutron.common import constants as n_const
from neutron.common import utils
from neutron.db import api as db_api
from neutron.db import db_base_plugin_v2
from neutron.db.models import securitygroup as sg_models
from neutron.extensions import securitygroup as ext_sg


LOG = logging.getLogger(__name__)


<<<<<<< HEAD
class SecurityGroup(model_base.HasStandardAttributes, model_base.BASEV2,
                    model_base.HasId, model_base.HasTenant):
    """Represents a v2 neutron security group."""

    name = sa.Column(sa.String(attributes.NAME_MAX_LEN))


class DefaultSecurityGroup(model_base.BASEV2):
    __tablename__ = 'default_security_group'

    tenant_id = sa.Column(sa.String(attributes.TENANT_ID_MAX_LEN),
                          primary_key=True, nullable=False)
    security_group_id = sa.Column(sa.String(36),
                                  sa.ForeignKey("securitygroups.id",
                                                ondelete="CASCADE"),
                                  nullable=False)
    security_group = orm.relationship(
        SecurityGroup, lazy='joined',
        backref=orm.backref('default_security_group', cascade='all,delete'),
        primaryjoin="SecurityGroup.id==DefaultSecurityGroup.security_group_id",
    )


class SecurityGroupPortBinding(model_base.BASEV2):
    """Represents binding between neutron ports and security profiles."""

    port_id = sa.Column(sa.String(36),
                        sa.ForeignKey("ports.id",
                                      ondelete='CASCADE'),
                        primary_key=True)
    security_group_id = sa.Column(sa.String(36),
                                  sa.ForeignKey("securitygroups.id"),
                                  primary_key=True)
    revises_on_change = ('ports', )
    # Add a relationship to the Port model in order to instruct SQLAlchemy to
    # eagerly load security group bindings
    ports = orm.relationship(
        models_v2.Port,
        backref=orm.backref("security_groups",
                            lazy='joined', cascade='delete'))


class SecurityGroupRule(model_base.HasStandardAttributes, model_base.BASEV2,
                        model_base.HasId, model_base.HasTenant):
    """Represents a v2 neutron security group rule."""

    security_group_id = sa.Column(sa.String(36),
                                  sa.ForeignKey("securitygroups.id",
                                                ondelete="CASCADE"),
                                  nullable=False)

    remote_group_id = sa.Column(sa.String(36),
                                sa.ForeignKey("securitygroups.id",
                                              ondelete="CASCADE"),
                                nullable=True)
    revises_on_change = ('security_group', )
    direction = sa.Column(sa.Enum('ingress', 'egress',
                                  name='securitygrouprules_direction'))
    ethertype = sa.Column(sa.String(40))
    protocol = sa.Column(sa.String(40))
    port_range_min = sa.Column(sa.Integer)
    port_range_max = sa.Column(sa.Integer)
    remote_ip_prefix = sa.Column(sa.String(255))
    security_group = orm.relationship(
        SecurityGroup,
        backref=orm.backref('rules', cascade='all,delete', lazy='joined'),
        primaryjoin="SecurityGroup.id==SecurityGroupRule.security_group_id")
    source_group = orm.relationship(
        SecurityGroup,
        backref=orm.backref('source_rules', cascade='all,delete'),
        primaryjoin="SecurityGroup.id==SecurityGroupRule.remote_group_id")


=======
>>>>>>> e5e435b0
class SecurityGroupDbMixin(ext_sg.SecurityGroupPluginBase):
    """Mixin class to add security group to db_base_plugin_v2."""

    __native_bulk_support = True

    def create_security_group_bulk(self, context, security_group_rule):
        return self._create_bulk('security_group', context,
                                 security_group_rule)

    def _registry_notify(self, res, event, id=None, exc_cls=None, **kwargs):
        # NOTE(armax): a callback exception here will prevent the request
        # from being processed. This is a hook point for backend's validation;
        # we raise to propagate the reason for the failure.
        try:
            registry.notify(res, event, self, **kwargs)
        except exceptions.CallbackFailure as e:
            if exc_cls:
                reason = (_('cannot perform %(event)s due to %(reason)s') %
                          {'event': event, 'reason': e})
                raise exc_cls(reason=reason, id=id)

    def create_security_group(self, context, security_group, default_sg=False):
        """Create security group.

        If default_sg is true that means we are a default security group for
        a given tenant if it does not exist.
        """
        s = security_group['security_group']
        kwargs = {
            'context': context,
            'security_group': s,
            'is_default': default_sg,
        }

        self._registry_notify(resources.SECURITY_GROUP, events.BEFORE_CREATE,
                              exc_cls=ext_sg.SecurityGroupConflict, **kwargs)

        tenant_id = s['tenant_id']

        if not default_sg:
            self._ensure_default_security_group(context, tenant_id)

        with db_api.autonested_transaction(context.session):
            security_group_db = sg_models.SecurityGroup(id=s.get('id') or (
                                              uuidutils.generate_uuid()),
                                              description=s['description'],
                                              tenant_id=tenant_id,
                                              name=s['name'])
            context.session.add(security_group_db)
            if default_sg:
                context.session.add(sg_models.DefaultSecurityGroup(
                    security_group=security_group_db,
                    tenant_id=security_group_db['tenant_id']))
            for ethertype in ext_sg.sg_supported_ethertypes:
                if default_sg:
                    # Allow intercommunication
                    ingress_rule = sg_models.SecurityGroupRule(
                        id=uuidutils.generate_uuid(), tenant_id=tenant_id,
                        security_group=security_group_db,
                        direction='ingress',
                        ethertype=ethertype,
                        source_group=security_group_db)
                    context.session.add(ingress_rule)

                egress_rule = sg_models.SecurityGroupRule(
                    id=uuidutils.generate_uuid(), tenant_id=tenant_id,
                    security_group=security_group_db,
                    direction='egress',
                    ethertype=ethertype)
                context.session.add(egress_rule)

            self._registry_notify(resources.SECURITY_GROUP,
                                  events.PRECOMMIT_CREATE,
                                  exc_cls=ext_sg.SecurityGroupConflict,
                                  **kwargs)

        secgroup_dict = self._make_security_group_dict(security_group_db)

        kwargs['security_group'] = secgroup_dict
        registry.notify(resources.SECURITY_GROUP, events.AFTER_CREATE, self,
                        **kwargs)
        return secgroup_dict

    def get_security_groups(self, context, filters=None, fields=None,
                            sorts=None, limit=None,
                            marker=None, page_reverse=False, default_sg=False):

        # If default_sg is True do not call _ensure_default_security_group()
        # so this can be done recursively. Context.tenant_id is checked
        # because all the unit tests do not explicitly set the context on
        # GETS. TODO(arosen)  context handling can probably be improved here.
        if not default_sg and context.tenant_id:
            tenant_id = filters.get('tenant_id')
            if tenant_id:
                tenant_id = tenant_id[0]
            else:
                tenant_id = context.tenant_id
            self._ensure_default_security_group(context, tenant_id)
        marker_obj = self._get_marker_obj(context, 'security_group', limit,
                                          marker)
        return self._get_collection(context,
                                    sg_models.SecurityGroup,
                                    self._make_security_group_dict,
                                    filters=filters, fields=fields,
                                    sorts=sorts,
                                    limit=limit, marker_obj=marker_obj,
                                    page_reverse=page_reverse)

    def get_security_groups_count(self, context, filters=None):
        return self._get_collection_count(context, sg_models.SecurityGroup,
                                          filters=filters)

    def get_security_group(self, context, id, fields=None, tenant_id=None):
        """Tenant id is given to handle the case when creating a security
        group rule on behalf of another use.
        """

        if tenant_id:
            tmp_context_tenant_id = context.tenant_id
            context.tenant_id = tenant_id

        try:
            with context.session.begin(subtransactions=True):
                ret = self._make_security_group_dict(self._get_security_group(
                                                     context, id), fields)
                ret['security_group_rules'] = self.get_security_group_rules(
                    context, {'security_group_id': [id]})
        finally:
            if tenant_id:
                context.tenant_id = tmp_context_tenant_id
        return ret

    def _get_security_group(self, context, id):
        try:
            query = self._model_query(context, sg_models.SecurityGroup)
            sg = query.filter(sg_models.SecurityGroup.id == id).one()

        except exc.NoResultFound:
            raise ext_sg.SecurityGroupNotFound(id=id)
        return sg

    def delete_security_group(self, context, id):
        filters = {'security_group_id': [id]}
        ports = self._get_port_security_group_bindings(context, filters)
        if ports:
            raise ext_sg.SecurityGroupInUse(id=id)
        # confirm security group exists
        sg = self._get_security_group(context, id)

        if sg['name'] == 'default' and not context.is_admin:
            raise ext_sg.SecurityGroupCannotRemoveDefault()
        kwargs = {
            'context': context,
            'security_group_id': id,
            'security_group': sg,
        }
        self._registry_notify(resources.SECURITY_GROUP, events.BEFORE_DELETE,
                              exc_cls=ext_sg.SecurityGroupInUse, id=id,
                              **kwargs)

        with context.session.begin(subtransactions=True):
            self._registry_notify(resources.SECURITY_GROUP,
                                  events.PRECOMMIT_DELETE,
                                  exc_cls=ext_sg.SecurityGroupInUse, id=id,
                                  **kwargs)
            context.session.delete(sg)

        kwargs.pop('security_group')
        registry.notify(resources.SECURITY_GROUP, events.AFTER_DELETE, self,
                        **kwargs)

    def update_security_group(self, context, id, security_group):
        s = security_group['security_group']

        kwargs = {
            'context': context,
            'security_group_id': id,
            'security_group': s,
        }
        self._registry_notify(resources.SECURITY_GROUP, events.BEFORE_UPDATE,
                              exc_cls=ext_sg.SecurityGroupConflict, **kwargs)

        with context.session.begin(subtransactions=True):
            sg = self._get_security_group(context, id)
            if sg['name'] == 'default' and 'name' in s:
                raise ext_sg.SecurityGroupCannotUpdateDefault()
            self._registry_notify(
                    resources.SECURITY_GROUP,
                    events.PRECOMMIT_UPDATE,
                    exc_cls=ext_sg.SecurityGroupConflict, **kwargs)
            sg.update(s)
        sg_dict = self._make_security_group_dict(sg)

        kwargs['security_group'] = sg_dict
        registry.notify(resources.SECURITY_GROUP, events.AFTER_UPDATE, self,
                        **kwargs)
        return sg_dict

    def _make_security_group_dict(self, security_group, fields=None):
        res = {'id': security_group['id'],
               'name': security_group['name'],
               'tenant_id': security_group['tenant_id'],
               'description': security_group['description']}
        res['security_group_rules'] = [self._make_security_group_rule_dict(r)
                                       for r in security_group.rules]
        self._apply_dict_extend_functions(ext_sg.SECURITYGROUPS, res,
                                          security_group)
        return self._fields(res, fields)

    def _make_security_group_binding_dict(self, security_group, fields=None):
        res = {'port_id': security_group['port_id'],
               'security_group_id': security_group['security_group_id']}
        return self._fields(res, fields)

    def _create_port_security_group_binding(self, context, port_id,
                                            security_group_id):
        with context.session.begin(subtransactions=True):
            db = sg_models.SecurityGroupPortBinding(port_id=port_id,
                                          security_group_id=security_group_id)
            context.session.add(db)

    def _get_port_security_group_bindings(self, context,
                                          filters=None, fields=None):
        return self._get_collection(context,
                                    sg_models.SecurityGroupPortBinding,
                                    self._make_security_group_binding_dict,
                                    filters=filters, fields=fields)

    def _delete_port_security_group_bindings(self, context, port_id):
        query = self._model_query(context, sg_models.SecurityGroupPortBinding)
        bindings = query.filter(
            sg_models.SecurityGroupPortBinding.port_id == port_id)
        with context.session.begin(subtransactions=True):
            for binding in bindings:
                context.session.delete(binding)

    def create_security_group_rule_bulk(self, context, security_group_rules):
        return self._create_bulk('security_group_rule', context,
                                 security_group_rules)

    def create_security_group_rule_bulk_native(self, context,
                                               security_group_rules):
        rules = security_group_rules['security_group_rules']
        scoped_session(context.session)
        security_group_id = self._validate_security_group_rules(
            context, security_group_rules)
        with context.session.begin(subtransactions=True):
            if not self.get_security_group(context, security_group_id):
                raise ext_sg.SecurityGroupNotFound(id=security_group_id)

            self._check_for_duplicate_rules(context, rules)
            ret = []
            for rule_dict in rules:
                res_rule_dict = self._create_security_group_rule(
                    context, rule_dict, validate=False)
                ret.append(res_rule_dict)
            return ret

    def create_security_group_rule(self, context, security_group_rule):
        return self._create_security_group_rule(context, security_group_rule)

    def _create_security_group_rule(self, context, security_group_rule,
                                    validate=True):
        if validate:
            self._validate_security_group_rule(context, security_group_rule)
        rule_dict = security_group_rule['security_group_rule']
        kwargs = {
            'context': context,
            'security_group_rule': rule_dict
        }
        self._registry_notify(resources.SECURITY_GROUP_RULE,
                              events.BEFORE_CREATE,
                              exc_cls=ext_sg.SecurityGroupConflict, **kwargs)

        with context.session.begin(subtransactions=True):
            if validate:
                self._check_for_duplicate_rules_in_db(context,
                                                      security_group_rule)
            db = sg_models.SecurityGroupRule(
                id=(rule_dict.get('id') or uuidutils.generate_uuid()),
                tenant_id=rule_dict['tenant_id'],
                security_group_id=rule_dict['security_group_id'],
                direction=rule_dict['direction'],
                remote_group_id=rule_dict.get('remote_group_id'),
                ethertype=rule_dict['ethertype'],
                protocol=rule_dict['protocol'],
                port_range_min=rule_dict['port_range_min'],
                port_range_max=rule_dict['port_range_max'],
                remote_ip_prefix=rule_dict.get('remote_ip_prefix'),
                description=rule_dict.get('description')
            )
            context.session.add(db)
            self._registry_notify(resources.SECURITY_GROUP_RULE,
                              events.PRECOMMIT_CREATE,
                              exc_cls=ext_sg.SecurityGroupConflict, **kwargs)
        res_rule_dict = self._make_security_group_rule_dict(db)
        kwargs['security_group_rule'] = res_rule_dict
        registry.notify(
            resources.SECURITY_GROUP_RULE, events.AFTER_CREATE, self,
            **kwargs)
        return res_rule_dict

    def _get_ip_proto_number(self, protocol):
        if protocol is None:
            return
        # According to bug 1381379, protocol is always set to string to avoid
        # problems with comparing int and string in PostgreSQL. Here this
        # string is converted to int to give an opportunity to use it as
        # before.
        if protocol in n_const.IP_PROTOCOL_NAME_ALIASES:
            protocol = n_const.IP_PROTOCOL_NAME_ALIASES[protocol]
        return int(constants.IP_PROTOCOL_MAP.get(protocol, protocol))

    def _get_ip_proto_name_and_num(self, protocol):
        if protocol is None:
            return
        protocol = str(protocol)
        if protocol in constants.IP_PROTOCOL_MAP:
            return [protocol, str(constants.IP_PROTOCOL_MAP.get(protocol))]
        elif protocol in n_const.IP_PROTOCOL_NUM_TO_NAME_MAP:
            return [n_const.IP_PROTOCOL_NUM_TO_NAME_MAP.get(protocol),
                    protocol]
        return [protocol, protocol]

    def _validate_port_range(self, rule):
        """Check that port_range is valid."""
        if (rule['port_range_min'] is None and
            rule['port_range_max'] is None):
            return
        if not rule['protocol']:
            raise ext_sg.SecurityGroupProtocolRequiredWithPorts()
        ip_proto = self._get_ip_proto_number(rule['protocol'])
        if ip_proto in [constants.PROTO_NUM_TCP, constants.PROTO_NUM_UDP]:
            if rule['port_range_min'] == 0 or rule['port_range_max'] == 0:
                raise ext_sg.SecurityGroupInvalidPortValue(port=0)
            elif (rule['port_range_min'] is not None and
                rule['port_range_max'] is not None and
                rule['port_range_min'] <= rule['port_range_max']):
                pass
            else:
                raise ext_sg.SecurityGroupInvalidPortRange()
        elif ip_proto in [constants.PROTO_NUM_ICMP,
                          constants.PROTO_NUM_IPV6_ICMP]:
            for attr, field in [('port_range_min', 'type'),
                                ('port_range_max', 'code')]:
                if rule[attr] is not None and not (0 <= rule[attr] <= 255):
                    raise ext_sg.SecurityGroupInvalidIcmpValue(
                        field=field, attr=attr, value=rule[attr])
            if (rule['port_range_min'] is None and
                    rule['port_range_max'] is not None):
                raise ext_sg.SecurityGroupMissingIcmpType(
                    value=rule['port_range_max'])

    def _validate_ethertype_and_protocol(self, rule):
        """Check if given ethertype and  protocol are valid or not"""
        if rule['protocol'] in [constants.PROTO_NAME_IPV6_ENCAP,
                                constants.PROTO_NAME_IPV6_FRAG,
                                constants.PROTO_NAME_IPV6_ICMP,
                                constants.PROTO_NAME_IPV6_ICMP_LEGACY,
                                constants.PROTO_NAME_IPV6_NONXT,
                                constants.PROTO_NAME_IPV6_OPTS,
                                constants.PROTO_NAME_IPV6_ROUTE]:
            if rule['ethertype'] == constants.IPv4:
                raise ext_sg.SecurityGroupEthertypeConflictWithProtocol(
                        ethertype=rule['ethertype'], protocol=rule['protocol'])

    def _validate_single_tenant_and_group(self, security_group_rules):
        """Check that all rules belong to the same security group and tenant
        """
        sg_groups = set()
        tenants = set()
        for rule_dict in security_group_rules['security_group_rules']:
            rule = rule_dict['security_group_rule']
            sg_groups.add(rule['security_group_id'])
            if len(sg_groups) > 1:
                raise ext_sg.SecurityGroupNotSingleGroupRules()

            tenants.add(rule['tenant_id'])
            if len(tenants) > 1:
                raise ext_sg.SecurityGroupRulesNotSingleTenant()
        return sg_groups.pop()

    def _validate_security_group_rule(self, context, security_group_rule):
        rule = security_group_rule['security_group_rule']
        self._validate_port_range(rule)
        self._validate_ip_prefix(rule)
        self._validate_ethertype_and_protocol(rule)

        if rule['remote_ip_prefix'] and rule['remote_group_id']:
            raise ext_sg.SecurityGroupRemoteGroupAndRemoteIpPrefix()

        remote_group_id = rule['remote_group_id']
        # Check that remote_group_id exists for tenant
        if remote_group_id:
            self.get_security_group(context, remote_group_id,
                                    tenant_id=rule['tenant_id'])

        security_group_id = rule['security_group_id']

        # Confirm that the tenant has permission
        # to add rules to this security group.
        self.get_security_group(context, security_group_id,
                                tenant_id=rule['tenant_id'])
        return security_group_id

    def _validate_security_group_rules(self, context, security_group_rules):
        sg_id = self._validate_single_tenant_and_group(security_group_rules)
        for rule in security_group_rules['security_group_rules']:
            self._validate_security_group_rule(context, rule)
        return sg_id

    def _make_security_group_rule_dict(self, security_group_rule, fields=None):
        res = {'id': security_group_rule['id'],
               'tenant_id': security_group_rule['tenant_id'],
               'security_group_id': security_group_rule['security_group_id'],
               'ethertype': security_group_rule['ethertype'],
               'direction': security_group_rule['direction'],
               'protocol': security_group_rule['protocol'],
               'port_range_min': security_group_rule['port_range_min'],
               'port_range_max': security_group_rule['port_range_max'],
               'remote_ip_prefix': security_group_rule['remote_ip_prefix'],
               'remote_group_id': security_group_rule['remote_group_id']}

        self._apply_dict_extend_functions(ext_sg.SECURITYGROUPRULES, res,
                                          security_group_rule)
        return self._fields(res, fields)

    def _make_security_group_rule_filter_dict(self, security_group_rule):
        sgr = security_group_rule['security_group_rule']
        res = {'tenant_id': [sgr['tenant_id']],
               'security_group_id': [sgr['security_group_id']],
               'direction': [sgr['direction']]}

        include_if_present = ['protocol', 'port_range_max', 'port_range_min',
                              'ethertype', 'remote_ip_prefix',
                              'remote_group_id']
        for key in include_if_present:
            value = sgr.get(key)
            if value:
                res[key] = [value]
        # protocol field will get corresponding name and number
        value = sgr.get('protocol')
        if value:
            res['protocol'] = self._get_ip_proto_name_and_num(value)
        return res

    def _rules_equal(self, rule1, rule2):
        """Determines if two rules are equal ignoring id field."""
        rule1_copy = rule1.copy()
        rule2_copy = rule2.copy()
        rule1_copy.pop('id', None)
        rule2_copy.pop('id', None)
        return rule1_copy == rule2_copy

    def _check_for_duplicate_rules(self, context, security_group_rules):
        for i in security_group_rules:
            found_self = False
            for j in security_group_rules:
                if self._rules_equal(i['security_group_rule'],
                                     j['security_group_rule']):
                    if found_self:
                        raise ext_sg.DuplicateSecurityGroupRuleInPost(rule=i)
                    found_self = True

            self._check_for_duplicate_rules_in_db(context, i)

    def _check_for_duplicate_rules_in_db(self, context, security_group_rule):
        # Check in database if rule exists
        filters = self._make_security_group_rule_filter_dict(
            security_group_rule)
        rule_dict = security_group_rule['security_group_rule'].copy()
        rule_dict.pop('description', None)
        keys = rule_dict.keys()
        fields = list(keys) + ['id']
        db_rules = self.get_security_group_rules(context, filters,
                                                 fields=fields)
        # Note(arosen): the call to get_security_group_rules wildcards
        # values in the filter that have a value of [None]. For
        # example, filters = {'remote_group_id': [None]} will return
        # all security group rules regardless of their value of
        # remote_group_id. Therefore it is not possible to do this
        # query unless the behavior of _get_collection()
        # is changed which cannot be because other methods are already
        # relying on this behavior. Therefore, we do the filtering
        # below to check for these corner cases.
        rule_dict.pop('id', None)
        sg_protocol = rule_dict.pop('protocol', None)
        for db_rule in db_rules:
            rule_id = db_rule.pop('id', None)
            # remove protocol and match separately for number and type
            db_protocol = db_rule.pop('protocol', None)
            is_protocol_matching = (
                self._get_ip_proto_name_and_num(db_protocol) ==
                self._get_ip_proto_name_and_num(sg_protocol))
            if (is_protocol_matching and rule_dict == db_rule):
                raise ext_sg.SecurityGroupRuleExists(rule_id=rule_id)

    def _validate_ip_prefix(self, rule):
        """Check that a valid cidr was specified as remote_ip_prefix

        No need to check that it is in fact an IP address as this is already
        validated by attribute validators.
        Check that rule ethertype is consistent with remote_ip_prefix ip type.
        Add mask to ip_prefix if absent (192.168.1.10 -> 192.168.1.10/32).
        """
        input_prefix = rule['remote_ip_prefix']
        if input_prefix:
            addr = netaddr.IPNetwork(input_prefix)
            # set input_prefix to always include the netmask:
            rule['remote_ip_prefix'] = str(addr)
            # check consistency of ethertype with addr version
            if rule['ethertype'] != "IPv%d" % (addr.version):
                raise ext_sg.SecurityGroupRuleParameterConflict(
                    ethertype=rule['ethertype'], cidr=input_prefix)

    def get_security_group_rules(self, context, filters=None, fields=None,
                                 sorts=None, limit=None, marker=None,
                                 page_reverse=False):
        marker_obj = self._get_marker_obj(context, 'security_group_rule',
                                          limit, marker)
        return self._get_collection(context,
                                    sg_models.SecurityGroupRule,
                                    self._make_security_group_rule_dict,
                                    filters=filters, fields=fields,
                                    sorts=sorts,
                                    limit=limit, marker_obj=marker_obj,
                                    page_reverse=page_reverse)

    def get_security_group_rules_count(self, context, filters=None):
        return self._get_collection_count(context, sg_models.SecurityGroupRule,
                                          filters=filters)

    def get_security_group_rule(self, context, id, fields=None):
        security_group_rule = self._get_security_group_rule(context, id)
        return self._make_security_group_rule_dict(security_group_rule, fields)

    def _get_security_group_rule(self, context, id):
        try:
            query = self._model_query(context, sg_models.SecurityGroupRule)
            sgr = query.filter(sg_models.SecurityGroupRule.id == id).one()
        except exc.NoResultFound:
            raise ext_sg.SecurityGroupRuleNotFound(id=id)
        return sgr

    def delete_security_group_rule(self, context, id):
        kwargs = {
            'context': context,
            'security_group_rule_id': id
        }
        self._registry_notify(resources.SECURITY_GROUP_RULE,
                              events.BEFORE_DELETE, id=id,
                              exc_cls=ext_sg.SecurityGroupRuleInUse, **kwargs)

        with context.session.begin(subtransactions=True):
            query = self._model_query(context,
                                      sg_models.SecurityGroupRule).filter(
                sg_models.SecurityGroupRule.id == id)

            self._registry_notify(resources.SECURITY_GROUP_RULE,
                                  events.PRECOMMIT_DELETE,
                                  exc_cls=ext_sg.SecurityGroupRuleInUse, id=id,
                                  **kwargs)

            try:
                # As there is a filter on a primary key it is not possible for
                # MultipleResultsFound to be raised
                context.session.delete(query.one())
            except exc.NoResultFound:
                raise ext_sg.SecurityGroupRuleNotFound(id=id)

        registry.notify(
            resources.SECURITY_GROUP_RULE, events.AFTER_DELETE, self,
            **kwargs)

    def _extend_port_dict_security_group(self, port_res, port_db):
        # Security group bindings will be retrieved from the SQLAlchemy
        # model. As they're loaded eagerly with ports because of the
        # joined load they will not cause an extra query.
        security_group_ids = [sec_group_mapping['security_group_id'] for
                              sec_group_mapping in port_db.security_groups]
        port_res[ext_sg.SECURITYGROUPS] = security_group_ids
        return port_res

    # Register dict extend functions for ports
    db_base_plugin_v2.NeutronDbPluginV2.register_dict_extend_funcs(
        attributes.PORTS, ['_extend_port_dict_security_group'])

    def _process_port_create_security_group(self, context, port,
                                            security_group_ids):
        if validators.is_attr_set(security_group_ids):
            for security_group_id in security_group_ids:
                self._create_port_security_group_binding(context, port['id'],
                                                         security_group_id)
        # Convert to list as a set might be passed here and
        # this has to be serialized
        port[ext_sg.SECURITYGROUPS] = (security_group_ids and
                                       list(security_group_ids) or [])

    def _ensure_default_security_group(self, context, tenant_id):
        """Create a default security group if one doesn't exist.

        :returns: the default security group id for given tenant.
        """
        try:
            query = self._model_query(context, sg_models.DefaultSecurityGroup)
            default_group = query.filter_by(tenant_id=tenant_id).one()
            return default_group['security_group_id']
        except exc.NoResultFound:
            security_group = {
                'security_group':
                    {'name': 'default',
                     'tenant_id': tenant_id,
                     'description': _('Default security group')}
            }
            return self.create_security_group(
                context, security_group, default_sg=True)['id']

    def _get_security_groups_on_port(self, context, port):
        """Check that all security groups on port belong to tenant.

        :returns: all security groups IDs on port belonging to tenant.
        """
        port = port['port']
        if not validators.is_attr_set(port.get(ext_sg.SECURITYGROUPS)):
            return
        if port.get('device_owner') and utils.is_port_trusted(port):
            return

        port_sg = port.get(ext_sg.SECURITYGROUPS, [])
        filters = {'id': port_sg}
        tenant_id = port.get('tenant_id')
        if tenant_id:
            filters['tenant_id'] = [tenant_id]
        valid_groups = set(g['id'] for g in
                           self.get_security_groups(context, fields=['id'],
                                                    filters=filters))

        requested_groups = set(port_sg)
        port_sg_missing = requested_groups - valid_groups
        if port_sg_missing:
            raise ext_sg.SecurityGroupNotFound(id=', '.join(port_sg_missing))

        return requested_groups

    def _ensure_default_security_group_on_port(self, context, port):
        # we don't apply security groups for dhcp, router
        port = port['port']
        if port.get('device_owner') and utils.is_port_trusted(port):
            return
        default_sg = self._ensure_default_security_group(context,
                                                         port['tenant_id'])
        if not validators.is_attr_set(port.get(ext_sg.SECURITYGROUPS)):
            port[ext_sg.SECURITYGROUPS] = [default_sg]

    def _check_update_deletes_security_groups(self, port):
        """Return True if port has as a security group and it's value
        is either [] or not is_attr_set, otherwise return False
        """
        if (ext_sg.SECURITYGROUPS in port['port'] and
            not (validators.is_attr_set(port['port'][ext_sg.SECURITYGROUPS])
                 and port['port'][ext_sg.SECURITYGROUPS] != [])):
            return True
        return False

    def _check_update_has_security_groups(self, port):
        """Return True if port has security_groups attribute set and
        its not empty, or False otherwise.
        This method is called both for port create and port update.
        """
        if (ext_sg.SECURITYGROUPS in port['port'] and
            (validators.is_attr_set(port['port'][ext_sg.SECURITYGROUPS]) and
             port['port'][ext_sg.SECURITYGROUPS] != [])):
            return True
        return False

    def update_security_group_on_port(self, context, id, port,
                                      original_port, updated_port):
        """Update security groups on port.

        This method returns a flag which indicates request notification
        is required and does not perform notification itself.
        It is because another changes for the port may require notification.
        """
        need_notify = False
        port_updates = port['port']
        if (ext_sg.SECURITYGROUPS in port_updates and
            not utils.compare_elements(
                original_port.get(ext_sg.SECURITYGROUPS),
                port_updates[ext_sg.SECURITYGROUPS])):
            # delete the port binding and read it with the new rules
            port_updates[ext_sg.SECURITYGROUPS] = (
                self._get_security_groups_on_port(context, port))
            self._delete_port_security_group_bindings(context, id)
            self._process_port_create_security_group(
                context,
                updated_port,
                port_updates[ext_sg.SECURITYGROUPS])
            need_notify = True
        else:
            updated_port[ext_sg.SECURITYGROUPS] = (
                original_port[ext_sg.SECURITYGROUPS])
        return need_notify


# WARNING: THESE MUST BE THE LAST TWO LINES IN THIS MODULE
_OLD_REF = sys.modules[__name__]
sys.modules[__name__] = _deprecate._DeprecateSubset(globals(), sg_models)
# WARNING: THESE MUST BE THE LAST TWO LINES IN THIS MODULE<|MERGE_RESOLUTION|>--- conflicted
+++ resolved
@@ -40,82 +40,6 @@
 LOG = logging.getLogger(__name__)
 
 
-<<<<<<< HEAD
-class SecurityGroup(model_base.HasStandardAttributes, model_base.BASEV2,
-                    model_base.HasId, model_base.HasTenant):
-    """Represents a v2 neutron security group."""
-
-    name = sa.Column(sa.String(attributes.NAME_MAX_LEN))
-
-
-class DefaultSecurityGroup(model_base.BASEV2):
-    __tablename__ = 'default_security_group'
-
-    tenant_id = sa.Column(sa.String(attributes.TENANT_ID_MAX_LEN),
-                          primary_key=True, nullable=False)
-    security_group_id = sa.Column(sa.String(36),
-                                  sa.ForeignKey("securitygroups.id",
-                                                ondelete="CASCADE"),
-                                  nullable=False)
-    security_group = orm.relationship(
-        SecurityGroup, lazy='joined',
-        backref=orm.backref('default_security_group', cascade='all,delete'),
-        primaryjoin="SecurityGroup.id==DefaultSecurityGroup.security_group_id",
-    )
-
-
-class SecurityGroupPortBinding(model_base.BASEV2):
-    """Represents binding between neutron ports and security profiles."""
-
-    port_id = sa.Column(sa.String(36),
-                        sa.ForeignKey("ports.id",
-                                      ondelete='CASCADE'),
-                        primary_key=True)
-    security_group_id = sa.Column(sa.String(36),
-                                  sa.ForeignKey("securitygroups.id"),
-                                  primary_key=True)
-    revises_on_change = ('ports', )
-    # Add a relationship to the Port model in order to instruct SQLAlchemy to
-    # eagerly load security group bindings
-    ports = orm.relationship(
-        models_v2.Port,
-        backref=orm.backref("security_groups",
-                            lazy='joined', cascade='delete'))
-
-
-class SecurityGroupRule(model_base.HasStandardAttributes, model_base.BASEV2,
-                        model_base.HasId, model_base.HasTenant):
-    """Represents a v2 neutron security group rule."""
-
-    security_group_id = sa.Column(sa.String(36),
-                                  sa.ForeignKey("securitygroups.id",
-                                                ondelete="CASCADE"),
-                                  nullable=False)
-
-    remote_group_id = sa.Column(sa.String(36),
-                                sa.ForeignKey("securitygroups.id",
-                                              ondelete="CASCADE"),
-                                nullable=True)
-    revises_on_change = ('security_group', )
-    direction = sa.Column(sa.Enum('ingress', 'egress',
-                                  name='securitygrouprules_direction'))
-    ethertype = sa.Column(sa.String(40))
-    protocol = sa.Column(sa.String(40))
-    port_range_min = sa.Column(sa.Integer)
-    port_range_max = sa.Column(sa.Integer)
-    remote_ip_prefix = sa.Column(sa.String(255))
-    security_group = orm.relationship(
-        SecurityGroup,
-        backref=orm.backref('rules', cascade='all,delete', lazy='joined'),
-        primaryjoin="SecurityGroup.id==SecurityGroupRule.security_group_id")
-    source_group = orm.relationship(
-        SecurityGroup,
-        backref=orm.backref('source_rules', cascade='all,delete'),
-        primaryjoin="SecurityGroup.id==SecurityGroupRule.remote_group_id")
-
-
-=======
->>>>>>> e5e435b0
 class SecurityGroupDbMixin(ext_sg.SecurityGroupPluginBase):
     """Mixin class to add security group to db_base_plugin_v2."""
 
