# Copyright (c) 2013 OpenStack Foundation
# All Rights Reserved.
#
#    Licensed under the Apache License, Version 2.0 (the "License"); you may
#    not use this file except in compliance with the License. You may obtain
#    a copy of the License at
#
#         http://www.apache.org/licenses/LICENSE-2.0
#
#    Unless required by applicable law or agreed to in writing, software
#    distributed under the License is distributed on an "AS IS" BASIS, WITHOUT
#    WARRANTIES OR CONDITIONS OF ANY KIND, either express or implied. See the
#    License for the specific language governing permissions and limitations
#    under the License.

from eventlet import greenthread
from neutron_lib.api import validators
from neutron_lib import constants as const
from neutron_lib import exceptions as exc
from oslo_concurrency import lockutils
from oslo_config import cfg
from oslo_db import exception as os_db_exception
from oslo_log import helpers as log_helpers
from oslo_log import log
from oslo_serialization import jsonutils
from oslo_utils import excutils
from oslo_utils import importutils
from oslo_utils import uuidutils
from sqlalchemy.orm import exc as sa_exc

from neutron._i18n import _, _LE, _LI, _LW
from neutron.agent import securitygroups_rpc as sg_rpc
from neutron.api.rpc.agentnotifiers import dhcp_rpc_agent_api
from neutron.api.rpc.handlers import dhcp_rpc
from neutron.api.rpc.handlers import dvr_rpc
from neutron.api.rpc.handlers import metadata_rpc
from neutron.api.rpc.handlers import resources_rpc
from neutron.api.rpc.handlers import securitygroups_rpc
from neutron.api.v2 import attributes
from neutron.callbacks import events
from neutron.callbacks import exceptions
from neutron.callbacks import registry
from neutron.callbacks import resources
from neutron.common import constants as n_const
from neutron.common import ipv6_utils
from neutron.common import rpc as n_rpc
from neutron.common import topics
from neutron.common import utils
from neutron.db import address_scope_db
from neutron.db import agents_db
from neutron.db import agentschedulers_db
from neutron.db import allowedaddresspairs_db as addr_pair_db
from neutron.db import api as db_api
from neutron.db import db_base_plugin_v2
from neutron.db import dvr_mac_db
from neutron.db import external_net_db
from neutron.db import extradhcpopt_db
from neutron.db.models import securitygroup as sg_models
from neutron.db import models_v2
from neutron.db import provisioning_blocks
from neutron.db.quota import driver  # noqa
from neutron.db import securitygroups_rpc_base as sg_db_rpc
from neutron.db import segments_db
from neutron.db import subnet_service_type_db_models as service_type_db
from neutron.db import vlantransparent_db
from neutron.extensions import allowedaddresspairs as addr_pair
from neutron.extensions import availability_zone as az_ext
from neutron.extensions import extra_dhcp_opt as edo_ext
from neutron.extensions import multiprovidernet as mpnet
from neutron.extensions import portbindings
from neutron.extensions import portsecurity as psec
from neutron.extensions import providernet as provider
from neutron.extensions import vlantransparent
from neutron import manager
from neutron.plugins.common import constants as service_constants
from neutron.plugins.ml2.common import exceptions as ml2_exc
from neutron.plugins.ml2 import config  # noqa
from neutron.plugins.ml2 import db
from neutron.plugins.ml2 import driver_api as api
from neutron.plugins.ml2 import driver_context
from neutron.plugins.ml2.extensions import qos as qos_ext
from neutron.plugins.ml2 import managers
from neutron.plugins.ml2 import models
from neutron.plugins.ml2 import rpc
from neutron.quota import resource_registry
from neutron.services.qos import qos_consts

LOG = log.getLogger(__name__)

MAX_BIND_TRIES = 10


SERVICE_PLUGINS_REQUIRED_DRIVERS = {
    'qos': [qos_ext.QOS_EXT_DRIVER_ALIAS]
}


class Ml2Plugin(db_base_plugin_v2.NeutronDbPluginV2,
                dvr_mac_db.DVRDbMixin,
                external_net_db.External_net_db_mixin,
                sg_db_rpc.SecurityGroupServerRpcMixin,
                agentschedulers_db.AZDhcpAgentSchedulerDbMixin,
                addr_pair_db.AllowedAddressPairsMixin,
                vlantransparent_db.Vlantransparent_db_mixin,
                extradhcpopt_db.ExtraDhcpOptMixin,
<<<<<<< HEAD
                address_scope_db.AddressScopeDbMixin):
=======
                address_scope_db.AddressScopeDbMixin,
                service_type_db.SubnetServiceTypeMixin):
>>>>>>> e5e435b0

    """Implement the Neutron L2 abstractions using modules.

    Ml2Plugin is a Neutron plugin based on separately extensible sets
    of network types and mechanisms for connecting to networks of
    those types. The network types and mechanisms are implemented as
    drivers loaded via Python entry points. Networks can be made up of
    multiple segments (not yet fully implemented).
    """

    # This attribute specifies whether the plugin supports or not
    # bulk/pagination/sorting operations. Name mangling is used in
    # order to ensure it is qualified by class
    __native_bulk_support = True
    __native_pagination_support = True
    __native_sorting_support = True

    # List of supported extensions
    _supported_extension_aliases = ["provider", "external-net", "binding",
                                    "quotas", "security-group", "agent",
                                    "dhcp_agent_scheduler",
                                    "multi-provider", "allowed-address-pairs",
                                    "extra_dhcp_opt", "subnet_allocation",
                                    "net-mtu", "vlan-transparent",
                                    "address-scope",
                                    "availability_zone",
                                    "network_availability_zone",
                                    "default-subnetpools",
                                    "subnet-service-types"]

    @property
    def supported_extension_aliases(self):
        if not hasattr(self, '_aliases'):
            aliases = self._supported_extension_aliases[:]
            aliases += self.extension_manager.extension_aliases()
            sg_rpc.disable_security_group_extension_by_config(aliases)
            vlantransparent.disable_extension_by_config(aliases)
            self._aliases = aliases
        return self._aliases

    @resource_registry.tracked_resources(
        network=models_v2.Network,
        port=models_v2.Port,
        subnet=models_v2.Subnet,
        subnetpool=models_v2.SubnetPool,
        security_group=sg_models.SecurityGroup,
        security_group_rule=sg_models.SecurityGroupRule)
    def __init__(self):
        # First load drivers, then initialize DB, then initialize drivers
        self.type_manager = managers.TypeManager()
        self.extension_manager = managers.ExtensionManager()
        self.mechanism_manager = managers.MechanismManager()
        super(Ml2Plugin, self).__init__()
        self.type_manager.initialize()
        self.extension_manager.initialize()
        self.mechanism_manager.initialize()
        registry.subscribe(self._port_provisioned, resources.PORT,
                           provisioning_blocks.PROVISIONING_COMPLETE)
        self._setup_dhcp()
        self._start_rpc_notifiers()
        self.add_agent_status_check_worker(self.agent_health_check)
        self.add_workers(self.mechanism_manager.get_workers())
        self._verify_service_plugins_requirements()
        LOG.info(_LI("Modular L2 Plugin initialization complete"))

    def _setup_rpc(self):
        """Initialize components to support agent communication."""
        self.endpoints = [
            rpc.RpcCallbacks(self.notifier, self.type_manager),
            securitygroups_rpc.SecurityGroupServerRpcCallback(),
            dvr_rpc.DVRServerRpcCallback(),
            dhcp_rpc.DhcpRpcCallback(),
            agents_db.AgentExtRpcCallback(),
            metadata_rpc.MetadataRpcCallback(),
            resources_rpc.ResourcesPullRpcCallback()
        ]

    def _setup_dhcp(self):
        """Initialize components to support DHCP."""
        self.network_scheduler = importutils.import_object(
            cfg.CONF.network_scheduler_driver
        )
        self.add_periodic_dhcp_agent_status_check()

    def _verify_service_plugins_requirements(self):
        for service_plugin in cfg.CONF.service_plugins:
            extension_drivers = SERVICE_PLUGINS_REQUIRED_DRIVERS.get(
                service_plugin, []
            )
            for extension_driver in extension_drivers:
                if extension_driver not in self.extension_manager.names():
                    raise ml2_exc.ExtensionDriverNotFound(
                        driver=extension_driver, service_plugin=service_plugin
                    )

    def _port_provisioned(self, rtype, event, trigger, context, object_id,
                          **kwargs):
        port_id = object_id
        port = db.get_port(context.session, port_id)
        if not port or not port.port_binding:
            LOG.debug("Port %s was deleted so its status cannot be updated.",
                      port_id)
            return
        if port.port_binding.vif_type in (portbindings.VIF_TYPE_BINDING_FAILED,
                                          portbindings.VIF_TYPE_UNBOUND):
            # NOTE(kevinbenton): we hit here when a port is created without
            # a host ID and the dhcp agent notifies that its wiring is done
            LOG.debug("Port %s cannot update to ACTIVE because it "
                      "is not bound.", port_id)
            return
        else:
            # port is bound, but we have to check for new provisioning blocks
            # one last time to detect the case where we were triggered by an
            # unbound port and the port became bound with new provisioning
            # blocks before 'get_port' was called above
            if provisioning_blocks.is_object_blocked(context, port_id,
                                                     resources.PORT):
                LOG.debug("Port %s had new provisioning blocks added so it "
                          "will not transition to active.", port_id)
                return
        self.update_port_status(context, port_id, const.PORT_STATUS_ACTIVE)

    @property
    def supported_qos_rule_types(self):
        return self.mechanism_manager.supported_qos_rule_types

    @log_helpers.log_method_call
    def _start_rpc_notifiers(self):
        """Initialize RPC notifiers for agents."""
        self.notifier = rpc.AgentNotifierApi(topics.AGENT)
        self.agent_notifiers[const.AGENT_TYPE_DHCP] = (
            dhcp_rpc_agent_api.DhcpAgentNotifyAPI()
        )

    @log_helpers.log_method_call
    def start_rpc_listeners(self):
        """Start the RPC loop to let the plugin communicate with agents."""
        self._setup_rpc()
        self.topic = topics.PLUGIN
        self.conn = n_rpc.create_connection()
        self.conn.create_consumer(self.topic, self.endpoints, fanout=False)
        self.conn.create_consumer(
            topics.SERVER_RESOURCE_VERSIONS,
            [resources_rpc.ResourcesPushToServerRpcCallback()],
            fanout=True)
        # process state reports despite dedicated rpc workers
        self.conn.create_consumer(topics.REPORTS,
                                  [agents_db.AgentExtRpcCallback()],
                                  fanout=False)
        return self.conn.consume_in_threads()

    def start_rpc_state_reports_listener(self):
        self.conn_reports = n_rpc.create_connection()
        self.conn_reports.create_consumer(topics.REPORTS,
                                          [agents_db.AgentExtRpcCallback()],
                                          fanout=False)
        return self.conn_reports.consume_in_threads()

    def _filter_nets_provider(self, context, networks, filters):
        return [network
                for network in networks
                if self.type_manager.network_matches_filters(network, filters)
                ]

    def _check_mac_update_allowed(self, orig_port, port, binding):
        unplugged_types = (portbindings.VIF_TYPE_BINDING_FAILED,
                           portbindings.VIF_TYPE_UNBOUND)
        new_mac = port.get('mac_address')
        mac_change = (new_mac is not None and
                      orig_port['mac_address'] != new_mac)
        if (mac_change and binding.vif_type not in unplugged_types):
            raise exc.PortBound(port_id=orig_port['id'],
                                vif_type=binding.vif_type,
                                old_mac=orig_port['mac_address'],
                                new_mac=port['mac_address'])
        return mac_change

    def _process_port_binding(self, mech_context, attrs):
        session = mech_context._plugin_context.session
        binding = mech_context._binding
        port = mech_context.current
        port_id = port['id']
        changes = False

        host = const.ATTR_NOT_SPECIFIED
        if attrs and portbindings.HOST_ID in attrs:
            host = attrs.get(portbindings.HOST_ID) or ''

        original_host = binding.host
        if (validators.is_attr_set(host) and
            original_host != host):
            binding.host = host
            changes = True

        vnic_type = attrs and attrs.get(portbindings.VNIC_TYPE)
        if (validators.is_attr_set(vnic_type) and
            binding.vnic_type != vnic_type):
            binding.vnic_type = vnic_type
            changes = True

        # treat None as clear of profile.
        profile = None
        if attrs and portbindings.PROFILE in attrs:
            profile = attrs.get(portbindings.PROFILE) or {}

        if profile not in (None, const.ATTR_NOT_SPECIFIED,
                           self._get_profile(binding)):
            binding.profile = jsonutils.dumps(profile)
            if len(binding.profile) > models.BINDING_PROFILE_LEN:
                msg = _("binding:profile value too large")
                raise exc.InvalidInput(error_message=msg)
            changes = True

        # Unbind the port if needed.
        if changes:
            binding.vif_type = portbindings.VIF_TYPE_UNBOUND
            binding.vif_details = ''
            db.clear_binding_levels(session, port_id, original_host)
            mech_context._clear_binding_levels()
            port['status'] = const.PORT_STATUS_DOWN
            super(Ml2Plugin, self).update_port(
                mech_context._plugin_context, port_id,
                {attributes.PORT: {'status': const.PORT_STATUS_DOWN}})

        if port['device_owner'] == const.DEVICE_OWNER_DVR_INTERFACE:
            binding.vif_type = portbindings.VIF_TYPE_UNBOUND
            binding.vif_details = ''
            db.clear_binding_levels(session, port_id, original_host)
            mech_context._clear_binding_levels()
            binding.host = ''

        self._update_port_dict_binding(port, binding)
        return changes

    def _bind_port_if_needed(self, context, allow_notify=False,
                             need_notify=False):
        for count in range(1, MAX_BIND_TRIES + 1):
            if count > 1:
                # yield for binding retries so that we give other threads a
                # chance to do their work
                greenthread.sleep(0)

                # multiple attempts shouldn't happen very often so we log each
                # attempt after the 1st.
                LOG.info(_LI("Attempt %(count)s to bind port %(port)s"),
                         {'count': count, 'port': context.current['id']})

            bind_context, need_notify, try_again = self._attempt_binding(
                context, need_notify)

            if count == MAX_BIND_TRIES or not try_again:
                if self._should_bind_port(context):
                    # At this point, we attempted to bind a port and reached
                    # its final binding state. Binding either succeeded or
                    # exhausted all attempts, thus no need to try again.
                    # Now, the port and its binding state should be committed.
                    context, need_notify, try_again = (
                        self._commit_port_binding(context, bind_context,
                                                  need_notify, try_again))
                else:
                    context = bind_context

            if not try_again:
                if allow_notify and need_notify:
                    self._notify_port_updated(context)
                return context

        LOG.error(_LE("Failed to commit binding results for %(port)s "
                      "after %(max)s tries"),
                  {'port': context.current['id'], 'max': MAX_BIND_TRIES})
        return context

    def _should_bind_port(self, context):
        return (context._binding.host and context._binding.vif_type
                in (portbindings.VIF_TYPE_UNBOUND,
                    portbindings.VIF_TYPE_BINDING_FAILED))

    def _attempt_binding(self, context, need_notify):
        try_again = False

        if self._should_bind_port(context):
            bind_context = self._bind_port(context)

            if bind_context.vif_type != portbindings.VIF_TYPE_BINDING_FAILED:
                # Binding succeeded. Suggest notifying of successful binding.
                need_notify = True
            else:
                # Current attempt binding failed, try to bind again.
                try_again = True
            context = bind_context

        return context, need_notify, try_again

    def _bind_port(self, orig_context):
        # Construct a new PortContext from the one from the previous
        # transaction.
        port = orig_context.current
        orig_binding = orig_context._binding
        new_binding = models.PortBinding(
            host=orig_binding.host,
            vnic_type=orig_binding.vnic_type,
            profile=orig_binding.profile,
            vif_type=portbindings.VIF_TYPE_UNBOUND,
            vif_details=''
        )
        self._update_port_dict_binding(port, new_binding)
        new_context = driver_context.PortContext(
            self, orig_context._plugin_context, port,
            orig_context.network.current, new_binding, None)

        # Attempt to bind the port and return the context with the
        # result.
        self.mechanism_manager.bind_port(new_context)
        return new_context

    def _commit_port_binding(self, orig_context, bind_context,
                             need_notify, try_again):
        port_id = orig_context.current['id']
        plugin_context = orig_context._plugin_context
        session = plugin_context.session
        orig_binding = orig_context._binding
        new_binding = bind_context._binding

        # After we've attempted to bind the port, we begin a
        # transaction, get the current port state, and decide whether
        # to commit the binding results.
        with session.begin(subtransactions=True):
            # Get the current port state and build a new PortContext
            # reflecting this state as original state for subsequent
            # mechanism driver update_port_*commit() calls.
            port_db, cur_binding = db.get_locked_port_and_binding(session,
                                                                  port_id)
            # Since the mechanism driver bind_port() calls must be made
            # outside a DB transaction locking the port state, it is
            # possible (but unlikely) that the port's state could change
            # concurrently while these calls are being made. If another
            # thread or process succeeds in binding the port before this
            # thread commits its results, the already committed results are
            # used. If attributes such as binding:host_id, binding:profile,
            # or binding:vnic_type are updated concurrently, the try_again
            # flag is returned to indicate that the commit was unsuccessful.
            if not port_db:
                # The port has been deleted concurrently, so just
                # return the unbound result from the initial
                # transaction that completed before the deletion.
                LOG.debug("Port %s has been deleted concurrently", port_id)
                return orig_context, False, False
            oport = self._make_port_dict(port_db)
            port = self._make_port_dict(port_db)
            network = bind_context.network.current
            if port['device_owner'] == const.DEVICE_OWNER_DVR_INTERFACE:
                # REVISIT(rkukura): The PortBinding instance from the
                # ml2_port_bindings table, returned as cur_binding
                # from db.get_locked_port_and_binding() above, is
                # currently not used for DVR distributed ports, and is
                # replaced here with the DistributedPortBinding instance from
                # the ml2_distributed_port_bindings table specific to the host
                # on which the distributed port is being bound. It
                # would be possible to optimize this code to avoid
                # fetching the PortBinding instance in the DVR case,
                # and even to avoid creating the unused entry in the
                # ml2_port_bindings table. But the upcoming resolution
                # for bug 1367391 will eliminate the
                # ml2_distributed_port_bindings table, use the
                # ml2_port_bindings table to store non-host-specific
                # fields for both distributed and non-distributed
                # ports, and introduce a new ml2_port_binding_hosts
                # table for the fields that need to be host-specific
                # in the distributed case. Since the PortBinding
                # instance will then be needed, it does not make sense
                # to optimize this code to avoid fetching it.
                cur_binding = db.get_distributed_port_binding_by_host(
                    session, port_id, orig_binding.host)
            cur_context = driver_context.PortContext(
                self, plugin_context, port, network, cur_binding, None,
                original_port=oport)

            # Commit our binding results only if port has not been
            # successfully bound concurrently by another thread or
            # process and no binding inputs have been changed.
            commit = ((cur_binding.vif_type in
                       [portbindings.VIF_TYPE_UNBOUND,
                        portbindings.VIF_TYPE_BINDING_FAILED]) and
                      orig_binding.host == cur_binding.host and
                      orig_binding.vnic_type == cur_binding.vnic_type and
                      orig_binding.profile == cur_binding.profile)

            if commit:
                # Update the port's binding state with our binding
                # results.
                cur_binding.vif_type = new_binding.vif_type
                cur_binding.vif_details = new_binding.vif_details
                db.clear_binding_levels(session, port_id, cur_binding.host)
                db.set_binding_levels(session, bind_context._binding_levels)
                cur_context._binding_levels = bind_context._binding_levels

                # Update PortContext's port dictionary to reflect the
                # updated binding state.
                self._update_port_dict_binding(port, cur_binding)

                # Update the port status if requested by the bound driver.
                if (bind_context._binding_levels and
                    bind_context._new_port_status):
                    port_db.status = bind_context._new_port_status
                    port['status'] = bind_context._new_port_status

                # Call the mechanism driver precommit methods, commit
                # the results, and call the postcommit methods.
                self.mechanism_manager.update_port_precommit(cur_context)
        if commit:
            # Continue, using the port state as of the transaction that
            # just finished, whether that transaction committed new
            # results or discovered concurrent port state changes.
            # Also, Trigger notification for successful binding commit.
            self.mechanism_manager.update_port_postcommit(cur_context)
            need_notify = True
            try_again = False
        else:
            try_again = True

        return cur_context, need_notify, try_again

    def _update_port_dict_binding(self, port, binding):
        port[portbindings.VNIC_TYPE] = binding.vnic_type
        port[portbindings.PROFILE] = self._get_profile(binding)
        if port['device_owner'] == const.DEVICE_OWNER_DVR_INTERFACE:
            port[portbindings.HOST_ID] = ''
            port[portbindings.VIF_TYPE] = portbindings.VIF_TYPE_DISTRIBUTED
            port[portbindings.VIF_DETAILS] = {}
        else:
            port[portbindings.HOST_ID] = binding.host
            port[portbindings.VIF_TYPE] = binding.vif_type
            port[portbindings.VIF_DETAILS] = self._get_vif_details(binding)

    def _get_vif_details(self, binding):
        if binding.vif_details:
            try:
                return jsonutils.loads(binding.vif_details)
            except Exception:
                LOG.error(_LE("Serialized vif_details DB value '%(value)s' "
                              "for port %(port)s is invalid"),
                          {'value': binding.vif_details,
                           'port': binding.port_id})
        return {}

    def _get_profile(self, binding):
        if binding.profile:
            try:
                return jsonutils.loads(binding.profile)
            except Exception:
                LOG.error(_LE("Serialized profile DB value '%(value)s' for "
                              "port %(port)s is invalid"),
                          {'value': binding.profile,
                           'port': binding.port_id})
        return {}

    def _ml2_extend_port_dict_binding(self, port_res, port_db):
        # None when called during unit tests for other plugins.
        if port_db.port_binding:
            self._update_port_dict_binding(port_res, port_db.port_binding)

    db_base_plugin_v2.NeutronDbPluginV2.register_dict_extend_funcs(
        attributes.PORTS, ['_ml2_extend_port_dict_binding'])

    # Register extend dict methods for network and port resources.
    # Each mechanism driver that supports extend attribute for the resources
    # can add those attribute to the result.
    db_base_plugin_v2.NeutronDbPluginV2.register_dict_extend_funcs(
               attributes.NETWORKS, ['_ml2_md_extend_network_dict'])
    db_base_plugin_v2.NeutronDbPluginV2.register_dict_extend_funcs(
               attributes.PORTS, ['_ml2_md_extend_port_dict'])
    db_base_plugin_v2.NeutronDbPluginV2.register_dict_extend_funcs(
               attributes.SUBNETS, ['_ml2_md_extend_subnet_dict'])

    def _ml2_md_extend_network_dict(self, result, netdb):
        session = db_api.get_session()
        with session.begin(subtransactions=True):
            self.extension_manager.extend_network_dict(session, netdb, result)

    def _ml2_md_extend_port_dict(self, result, portdb):
        session = db_api.get_session()
        with session.begin(subtransactions=True):
            self.extension_manager.extend_port_dict(session, portdb, result)

    def _ml2_md_extend_subnet_dict(self, result, subnetdb):
        session = db_api.get_session()
        with session.begin(subtransactions=True):
            self.extension_manager.extend_subnet_dict(
                session, subnetdb, result)

    # Note - The following hook methods have "ml2" in their names so
    # that they are not called twice during unit tests due to global
    # registration of hooks in portbindings_db.py used by other
    # plugins.

    def _ml2_port_model_hook(self, context, original_model, query):
        query = query.outerjoin(models.PortBinding,
                                (original_model.id ==
                                 models.PortBinding.port_id))
        return query

    def _ml2_port_result_filter_hook(self, query, filters):
        values = filters and filters.get(portbindings.HOST_ID, [])
        if not values:
            return query
        return query.filter(models.PortBinding.host.in_(values))

    db_base_plugin_v2.NeutronDbPluginV2.register_model_query_hook(
        models_v2.Port,
        "ml2_port_bindings",
        '_ml2_port_model_hook',
        None,
        '_ml2_port_result_filter_hook')

    def _notify_port_updated(self, mech_context):
        port = mech_context.current
        segment = mech_context.bottom_bound_segment
        if not segment:
            # REVISIT(rkukura): This should notify agent to unplug port
            network = mech_context.network.current
            LOG.debug("In _notify_port_updated(), no bound segment for "
                      "port %(port_id)s on network %(network_id)s",
                      {'port_id': port['id'], 'network_id': network['id']})
            return
        self.notifier.port_update(mech_context._plugin_context, port,
                                  segment[api.NETWORK_TYPE],
                                  segment[api.SEGMENTATION_ID],
                                  segment[api.PHYSICAL_NETWORK])

    def _delete_objects(self, context, resource, objects):
        delete_op = getattr(self, 'delete_%s' % resource)
        for obj in objects:
            try:
                delete_op(context, obj['result']['id'])
            except KeyError:
                LOG.exception(_LE("Could not find %s to delete."),
                              resource)
            except Exception:
                LOG.exception(_LE("Could not delete %(res)s %(id)s."),
                              {'res': resource,
                               'id': obj['result']['id']})

    def _create_bulk_ml2(self, resource, context, request_items):
        objects = []
        collection = "%ss" % resource
        items = request_items[collection]
        try:
            with context.session.begin(subtransactions=True):
                obj_creator = getattr(self, '_create_%s_db' % resource)
                for item in items:
                    attrs = item[resource]
                    result, mech_context = obj_creator(context, item)
                    objects.append({'mech_context': mech_context,
                                    'result': result,
                                    'attributes': attrs})

        except Exception as e:
            with excutils.save_and_reraise_exception():
                utils.attach_exc_details(
                    e, _LE("An exception occurred while creating "
                           "the %(resource)s:%(item)s"),
                    {'resource': resource, 'item': item})

        try:
            postcommit_op = getattr(self.mechanism_manager,
                                    'create_%s_postcommit' % resource)
            for obj in objects:
                postcommit_op(obj['mech_context'])
            return objects
        except ml2_exc.MechanismDriverError:
            with excutils.save_and_reraise_exception():
                resource_ids = [res['result']['id'] for res in objects]
                LOG.exception(_LE("mechanism_manager.create_%(res)s"
                                  "_postcommit failed for %(res)s: "
                                  "'%(failed_id)s'. Deleting "
                                  "%(res)ss %(resource_ids)s"),
                              {'res': resource,
                               'failed_id': obj['result']['id'],
                               'resource_ids': ', '.join(resource_ids)})
                self._delete_objects(context, resource, objects)

    def _get_network_mtu(self, network):
        mtus = []
        try:
            segments = network[mpnet.SEGMENTS]
        except KeyError:
            segments = [network]
        for s in segments:
            segment_type = s[provider.NETWORK_TYPE]
            try:
                type_driver = self.type_manager.drivers[segment_type].obj
            except KeyError:
                # NOTE(ihrachys) This can happen when type driver is not loaded
                # for an existing segment. While it's probably an indication of
                # a bad setup, it's better to be safe than sorry here. Also,
                # several unit tests use non-existent driver types that may
                # trigger the exception here.
                LOG.warning(
                    _LW("Failed to determine MTU for segment "
                        "%(segment_type)s:%(segment_id)s; network "
                        "%(network_id)s MTU calculation may be not accurate"),
                    {
                        'segment_type': segment_type,
                        'segment_id': s[provider.SEGMENTATION_ID],
                        'network_id': network['id'],
                    }
                )
            else:
                mtu = type_driver.get_mtu(provider.PHYSICAL_NETWORK)
                # Some drivers, like 'local', may return None; the assumption
                # then is that for the segment type, MTU has no meaning or
                # unlimited, and so we should then ignore those values.
                if mtu:
                    mtus.append(mtu)
        return min(mtus) if mtus else 0

    def _create_network_db(self, context, network):
        net_data = network[attributes.NETWORK]
        tenant_id = net_data['tenant_id']
        session = context.session
        with session.begin(subtransactions=True):
            self._ensure_default_security_group(context, tenant_id)
            net_db = self.create_network_db(context, network)
            result = self._make_network_dict(net_db, process_extensions=False,
                                             context=context)
            self.extension_manager.process_create_network(context, net_data,
                                                          result)
            self._process_l3_create(context, result, net_data)
            net_data['id'] = result['id']
            self.type_manager.create_network_segments(context, net_data,
                                                      tenant_id)
            self.type_manager.extend_network_dict_provider(context, result)
            # Update the transparent vlan if configured
            if utils.is_extension_supported(self, 'vlan-transparent'):
                vlt = vlantransparent.get_vlan_transparent(net_data)
                net_db['vlan_transparent'] = vlt
                result['vlan_transparent'] = vlt
            mech_context = driver_context.NetworkContext(self, context,
                                                         result)
            self.mechanism_manager.create_network_precommit(mech_context)

            result[api.MTU] = self._get_network_mtu(result)

            if az_ext.AZ_HINTS in net_data:
                self.validate_availability_zones(context, 'network',
                                                 net_data[az_ext.AZ_HINTS])
                az_hints = az_ext.convert_az_list_to_string(
                                                net_data[az_ext.AZ_HINTS])
                net_db[az_ext.AZ_HINTS] = az_hints
                result[az_ext.AZ_HINTS] = az_hints

        self._apply_dict_extend_functions('networks', result, net_db)
        return result, mech_context

    @utils.transaction_guard
    def create_network(self, context, network):
        result, mech_context = self._create_network_db(context, network)
        kwargs = {'context': context, 'network': result}
        registry.notify(resources.NETWORK, events.AFTER_CREATE, self, **kwargs)
        try:
            self.mechanism_manager.create_network_postcommit(mech_context)
        except ml2_exc.MechanismDriverError:
            with excutils.save_and_reraise_exception():
                LOG.error(_LE("mechanism_manager.create_network_postcommit "
                              "failed, deleting network '%s'"), result['id'])
                self.delete_network(context, result['id'])

        return result

    @utils.transaction_guard
    def create_network_bulk(self, context, networks):
        objects = self._create_bulk_ml2(attributes.NETWORK, context, networks)
        return [obj['result'] for obj in objects]

    @utils.transaction_guard
    def update_network(self, context, id, network):
        net_data = network[attributes.NETWORK]
        provider._raise_if_updates_provider_attributes(net_data)

        session = context.session
        with session.begin(subtransactions=True):
            original_network = super(Ml2Plugin, self).get_network(context, id)
            updated_network = super(Ml2Plugin, self).update_network(context,
                                                                    id,
                                                                    network)
            self.extension_manager.process_update_network(context, net_data,
                                                          updated_network)
            self._process_l3_update(context, updated_network, net_data)
            self.type_manager.extend_network_dict_provider(context,
                                                           updated_network)

            updated_network[api.MTU] = self._get_network_mtu(updated_network)

            # TODO(QoS): Move out to the extension framework somehow.
            need_network_update_notify = (
                qos_consts.QOS_POLICY_ID in net_data and
                original_network[qos_consts.QOS_POLICY_ID] !=
                updated_network[qos_consts.QOS_POLICY_ID])

            mech_context = driver_context.NetworkContext(
                self, context, updated_network,
                original_network=original_network)
            self.mechanism_manager.update_network_precommit(mech_context)

        # TODO(apech) - handle errors raised by update_network, potentially
        # by re-calling update_network with the previous attributes. For
        # now the error is propagated to the caller, which is expected to
        # either undo/retry the operation or delete the resource.
        kwargs = {'context': context, 'network': updated_network,
                  'original_network': original_network}
        registry.notify(resources.NETWORK, events.AFTER_UPDATE, self, **kwargs)
        self.mechanism_manager.update_network_postcommit(mech_context)
        if need_network_update_notify:
            self.notifier.network_update(context, updated_network)
        return updated_network

    def get_network(self, context, id, fields=None):
        session = context.session
        with session.begin(subtransactions=True):
            result = super(Ml2Plugin, self).get_network(context, id, None)
            self.type_manager.extend_network_dict_provider(context, result)
            result[api.MTU] = self._get_network_mtu(result)

        return self._fields(result, fields)

    def get_networks(self, context, filters=None, fields=None,
                     sorts=None, limit=None, marker=None, page_reverse=False):
        session = context.session
        with session.begin(subtransactions=True):
            nets = super(Ml2Plugin,
                         self).get_networks(context, filters, None, sorts,
                                            limit, marker, page_reverse)
            self.type_manager.extend_networks_dict_provider(context, nets)

            nets = self._filter_nets_provider(context, nets, filters)

            for net in nets:
                net[api.MTU] = self._get_network_mtu(net)

        return [self._fields(net, fields) for net in nets]

    def _delete_ports(self, context, port_ids):
        for port_id in port_ids:
            try:
                self.delete_port(context, port_id)
            except (exc.PortNotFound, sa_exc.ObjectDeletedError):
                # concurrent port deletion can be performed by
                # release_dhcp_port caused by concurrent subnet_delete
                LOG.info(_LI("Port %s was deleted concurrently"), port_id)
            except Exception as e:
                with excutils.save_and_reraise_exception():
                    utils.attach_exc_details(
                        e,
                        _LE("Exception auto-deleting port %s"), port_id)

    def _delete_subnets(self, context, subnet_ids):
        for subnet_id in subnet_ids:
            try:
                self.delete_subnet(context, subnet_id)
            except (exc.SubnetNotFound, sa_exc.ObjectDeletedError):
                LOG.info(_LI("Subnet %s was deleted concurrently"),
                         subnet_id)
            except Exception as e:
                with excutils.save_and_reraise_exception():
                    utils.attach_exc_details(
                        e,
                        _LE("Exception auto-deleting subnet %s"), subnet_id)

    @utils.transaction_guard
    def delete_network(self, context, id):
        # REVISIT(rkukura) The super(Ml2Plugin, self).delete_network()
        # function is not used because it auto-deletes ports and
        # subnets from the DB without invoking the derived class's
        # delete_port() or delete_subnet(), preventing mechanism
        # drivers from being called. This approach should be revisited
        # when the API layer is reworked during icehouse.

        LOG.debug("Deleting network %s", id)
        session = context.session
        while True:
            try:
                # REVISIT: Serialize this operation with a semaphore
                # to prevent deadlock waiting to acquire a DB lock
                # held by another thread in the same process, leading
                # to 'lock wait timeout' errors.
                #
                # Process L3 first, since, depending on the L3 plugin, it may
                # involve sending RPC notifications, and/or calling delete_port
                # on this plugin.
                # Additionally, a rollback may not be enough to undo the
                # deletion of a floating IP with certain L3 backends.
                self._process_l3_delete(context, id)
                # Using query().with_lockmode isn't necessary. Foreign-key
                # constraints prevent deletion if concurrent creation happens.
                with session.begin(subtransactions=True):
                    # Get ports to auto-delete.
                    ports = (session.query(models_v2.Port).
                             enable_eagerloads(False).
                             filter_by(network_id=id).all())
                    LOG.debug("Ports to auto-delete: %s", ports)
                    only_auto_del = all(p.device_owner
                                        in db_base_plugin_v2.
                                        AUTO_DELETE_PORT_OWNERS
                                        for p in ports)
                    if not only_auto_del:
                        LOG.debug("Tenant-owned ports exist")
                        raise exc.NetworkInUse(net_id=id)

                    # Get subnets to auto-delete.
                    subnets = (session.query(models_v2.Subnet).
                               enable_eagerloads(False).
                               filter_by(network_id=id).all())
                    LOG.debug("Subnets to auto-delete: %s", subnets)

                    if not (ports or subnets):
                        network = self.get_network(context, id)
                        mech_context = driver_context.NetworkContext(self,
                                                                     context,
                                                                     network)
                        self.mechanism_manager.delete_network_precommit(
                            mech_context)

                        self.type_manager.release_network_segments(session, id)
                        record = self._get_network(context, id)
                        LOG.debug("Deleting network record %s", record)
                        session.delete(record)

                        # The segment records are deleted via cascade from the
                        # network record, so explicit removal is not necessary.
                        LOG.debug("Committing transaction")
                        break

                    port_ids = [port.id for port in ports]
                    subnet_ids = [subnet.id for subnet in subnets]
            except os_db_exception.DBDuplicateEntry:
                LOG.warning(_LW("A concurrent port creation has "
                                "occurred"))
                continue
            self._delete_ports(context, port_ids)
            self._delete_subnets(context, subnet_ids)

        kwargs = {'context': context, 'network': network}
        registry.notify(resources.NETWORK, events.AFTER_DELETE, self, **kwargs)
        try:
            self.mechanism_manager.delete_network_postcommit(mech_context)
        except ml2_exc.MechanismDriverError:
            # TODO(apech) - One or more mechanism driver failed to
            # delete the network.  Ideally we'd notify the caller of
            # the fact that an error occurred.
            LOG.error(_LE("mechanism_manager.delete_network_postcommit"
                          " failed"))
        self.notifier.network_delete(context, id)

    def _create_subnet_db(self, context, subnet):
        session = context.session
        # FIXME(kevinbenton): this is a mess because create_subnet ends up
        # calling _update_router_gw_ports which ends up calling update_port
        # on a router port inside this transaction. Need to find a way to
        # separate router updates from the subnet update operation.
        setattr(context, 'GUARD_TRANSACTION', False)
        with session.begin(subtransactions=True):
            result = super(Ml2Plugin, self).create_subnet(context, subnet)
            self.extension_manager.process_create_subnet(
                context, subnet[attributes.SUBNET], result)
            network = self.get_network(context, result['network_id'])
            mech_context = driver_context.SubnetContext(self, context,
                                                        result, network)
            self.mechanism_manager.create_subnet_precommit(mech_context)

        return result, mech_context

    @utils.transaction_guard
    def create_subnet(self, context, subnet):
        result, mech_context = self._create_subnet_db(context, subnet)
        kwargs = {'context': context, 'subnet': result}
        registry.notify(resources.SUBNET, events.AFTER_CREATE, self, **kwargs)
        try:
            self.mechanism_manager.create_subnet_postcommit(mech_context)
        except ml2_exc.MechanismDriverError:
            with excutils.save_and_reraise_exception():
                LOG.error(_LE("mechanism_manager.create_subnet_postcommit "
                              "failed, deleting subnet '%s'"), result['id'])
                self.delete_subnet(context, result['id'])
        return result

    @utils.transaction_guard
    def create_subnet_bulk(self, context, subnets):
        objects = self._create_bulk_ml2(attributes.SUBNET, context, subnets)
        return [obj['result'] for obj in objects]

    @utils.transaction_guard
    def update_subnet(self, context, id, subnet):
        session = context.session
        with session.begin(subtransactions=True):
            original_subnet = super(Ml2Plugin, self).get_subnet(context, id)
            updated_subnet = super(Ml2Plugin, self).update_subnet(
                context, id, subnet)
            self.extension_manager.process_update_subnet(
                context, subnet[attributes.SUBNET], updated_subnet)
            network = self.get_network(context, updated_subnet['network_id'])
            mech_context = driver_context.SubnetContext(
                self, context, updated_subnet, network,
                original_subnet=original_subnet)
            self.mechanism_manager.update_subnet_precommit(mech_context)

        # TODO(apech) - handle errors raised by update_subnet, potentially
        # by re-calling update_subnet with the previous attributes. For
        # now the error is propagated to the caller, which is expected to
        # either undo/retry the operation or delete the resource.
        kwargs = {'context': context, 'subnet': updated_subnet,
                  'original_subnet': original_subnet}
        registry.notify(resources.SUBNET, events.AFTER_UPDATE, self, **kwargs)
        self.mechanism_manager.update_subnet_postcommit(mech_context)
        return updated_subnet

    @utils.transaction_guard
    def delete_subnet(self, context, id):
        # REVISIT(rkukura) The super(Ml2Plugin, self).delete_subnet()
        # function is not used because it deallocates the subnet's addresses
        # from ports in the DB without invoking the derived class's
        # update_port(), preventing mechanism drivers from being called.
        # This approach should be revisited when the API layer is reworked
        # during icehouse.

        LOG.debug("Deleting subnet %s", id)
        session = context.session
        deallocated = set()
        while True:
            with session.begin(subtransactions=True):
                record = self._get_subnet(context, id)
                subnet = self._make_subnet_dict(record, None, context=context)
                qry_allocated = (session.query(models_v2.IPAllocation).
                                 filter_by(subnet_id=id).
                                 join(models_v2.Port))
                is_auto_addr_subnet = ipv6_utils.is_auto_address_subnet(subnet)
                # Remove network owned ports, and delete IP allocations
                # for IPv6 addresses which were automatically generated
                # via SLAAC
                if is_auto_addr_subnet:
                    self._subnet_check_ip_allocations_internal_router_ports(
                            context, id)
                else:
                    qry_allocated = (
                        qry_allocated.filter(models_v2.Port.device_owner.
                        in_(db_base_plugin_v2.AUTO_DELETE_PORT_OWNERS)))
                allocated = set(qry_allocated.all())
                LOG.debug("Ports to auto-deallocate: %s", allocated)
                if not is_auto_addr_subnet:
                    user_alloc = self._subnet_get_user_allocation(
                        context, id)
                    if user_alloc:
                        LOG.info(_LI("Found port (%(port_id)s, %(ip)s) "
                                     "having IP allocation on subnet "
                                     "%(subnet)s, cannot delete"),
                                 {'ip': user_alloc.ip_address,
                                  'port_id': user_alloc.port_id,
                                  'subnet': id})
                        raise exc.SubnetInUse(subnet_id=id)

                db_base_plugin_v2._check_subnet_not_used(context, id)

                # SLAAC allocations currently can not be removed using
                # update_port workflow, and will persist in 'allocated'.
                # So for now just make sure update_port is called once for
                # them so MechanismDrivers is aware of the change.
                # This way SLAAC allocation is deleted by FK on subnet deletion
                # TODO(pbondar): rework update_port workflow to allow deletion
                # of SLAAC allocation via update_port.
                to_deallocate = allocated - deallocated

                # If to_deallocate is blank, then all known IPAllocations
                # (except SLAAC allocations) were correctly deleted
                # during the previous pass.
                # Check if there are more IP allocations, unless
                # is_auto_address_subnet is True. If transaction isolation
                # level is set to READ COMMITTED allocations made
                # concurrently will be returned by this query and transaction
                # will be restarted. It works for REPEATABLE READ isolation
                # level too because this query is executed only once during
                # transaction, and if concurrent allocations are detected
                # transaction gets restarted. Executing this query second time
                # in transaction would result in not seeing allocations
                # committed by concurrent transactions.
                if not to_deallocate:
                    if (not is_auto_addr_subnet and
                            self._subnet_check_ip_allocations(context, id)):
                        # allocation found and it was DHCP port
                        # that appeared after autodelete ports were
                        # removed - need to restart whole operation
                        raise os_db_exception.RetryRequest(
                            exc.SubnetInUse(subnet_id=id))
                    network = self.get_network(context, subnet['network_id'])
                    mech_context = driver_context.SubnetContext(self, context,
                                                                subnet,
                                                                network)
                    self.mechanism_manager.delete_subnet_precommit(
                        mech_context)

                    LOG.debug("Deleting subnet record")
                    session.delete(record)

                    # The super(Ml2Plugin, self).delete_subnet() is not called,
                    # so need to manually call delete_subnet for pluggable ipam
                    self.ipam.delete_subnet(context, id)

                    LOG.debug("Committing transaction")
                    break

            for a in to_deallocate:
                deallocated.add(a)
                if a.port:
                    # calling update_port() for each allocation to remove the
                    # IP from the port and call the MechanismDrivers
                    fixed_ips = [{'subnet_id': ip.subnet_id,
                                  'ip_address': ip.ip_address}
                                 for ip in a.port.fixed_ips
                                 if ip.subnet_id != id]
                    # By default auto-addressed ips are not removed from port
                    # on port update, so mark subnet with 'delete_subnet' flag
                    # to force ip deallocation on port update.
                    if is_auto_addr_subnet:
                        fixed_ips.append({'subnet_id': id,
                                          'delete_subnet': True})
                    data = {attributes.PORT: {'fixed_ips': fixed_ips}}
                    try:
                        # NOTE Don't inline port_id; needed for PortNotFound.
                        port_id = a.port_id
                        self.update_port(context, port_id, data)
                    except exc.PortNotFound:
                        # NOTE Attempting to access a.port_id here is an error.
                        LOG.debug("Port %s deleted concurrently", port_id)
                    except Exception as e:
                        with excutils.save_and_reraise_exception():
                            utils.attach_exc_details(
                                e, _LE("Exception deleting fixed_ip from "
                                       "port %s"), port_id)

        kwargs = {'context': context, 'subnet': subnet}
        registry.notify(resources.SUBNET, events.AFTER_DELETE, self, **kwargs)
        try:
            self.mechanism_manager.delete_subnet_postcommit(mech_context)
        except ml2_exc.MechanismDriverError:
            # TODO(apech) - One or more mechanism driver failed to
            # delete the subnet.  Ideally we'd notify the caller of
            # the fact that an error occurred.
            LOG.error(_LE("mechanism_manager.delete_subnet_postcommit failed"))

    # TODO(yalei) - will be simplified after security group and address pair be
    # converted to ext driver too.
    def _portsec_ext_port_create_processing(self, context, port_data, port):
        attrs = port[attributes.PORT]
        port_security = ((port_data.get(psec.PORTSECURITY) is None) or
                         port_data[psec.PORTSECURITY])

        # allowed address pair checks
        if self._check_update_has_allowed_address_pairs(port):
            if not port_security:
                raise addr_pair.AddressPairAndPortSecurityRequired()
        else:
            # remove ATTR_NOT_SPECIFIED
            attrs[addr_pair.ADDRESS_PAIRS] = []

        if port_security:
            self._ensure_default_security_group_on_port(context, port)
        elif self._check_update_has_security_groups(port):
            raise psec.PortSecurityAndIPRequiredForSecurityGroups()

    def _setup_dhcp_agent_provisioning_component(self, context, port):
        # NOTE(kevinbenton): skipping network ports is a workaround for
        # the fact that we don't issue dhcp notifications from internal
        # port creation like router ports and dhcp ports via RPC
        if utils.is_port_trusted(port):
            return
        subnet_ids = [f['subnet_id'] for f in port['fixed_ips']]
        if (db.is_dhcp_active_on_any_subnet(context, subnet_ids) and
            any(self.get_configuration_dict(a).get('notifies_port_ready')
                for a in self.get_dhcp_agents_hosting_networks(
                    context, [port['network_id']]))):
            # at least one of the agents will tell us when the dhcp config
            # is ready so we setup a provisioning component to prevent the
            # port from going ACTIVE until a dhcp_ready_on_port
            # notification is received.
            provisioning_blocks.add_provisioning_component(
                context, port['id'], resources.PORT,
                provisioning_blocks.DHCP_ENTITY)
        else:
            provisioning_blocks.remove_provisioning_component(
                context, port['id'], resources.PORT,
                provisioning_blocks.DHCP_ENTITY)

    def _create_port_db(self, context, port):
        attrs = port[attributes.PORT]
        if not attrs.get('status'):
            attrs['status'] = const.PORT_STATUS_DOWN

        session = context.session
        with session.begin(subtransactions=True):
            dhcp_opts = attrs.get(edo_ext.EXTRADHCPOPTS, [])
            port_db = self.create_port_db(context, port)
            result = self._make_port_dict(port_db, process_extensions=False)
            self.extension_manager.process_create_port(context, attrs, result)
            self._portsec_ext_port_create_processing(context, result, port)

            # sgids must be got after portsec checked with security group
            sgids = self._get_security_groups_on_port(context, port)
            self._process_port_create_security_group(context, result, sgids)
            network = self.get_network(context, result['network_id'])
            binding = db.add_port_binding(session, result['id'])
            mech_context = driver_context.PortContext(self, context, result,
                                                      network, binding, None)
            self._process_port_binding(mech_context, attrs)

            result[addr_pair.ADDRESS_PAIRS] = (
                self._process_create_allowed_address_pairs(
                    context, result,
                    attrs.get(addr_pair.ADDRESS_PAIRS)))
            self._process_port_create_extra_dhcp_opts(context, result,
                                                      dhcp_opts)
            self.mechanism_manager.create_port_precommit(mech_context)
            self._setup_dhcp_agent_provisioning_component(context, result)

        self._apply_dict_extend_functions('ports', result, port_db)
        return result, mech_context

    @utils.transaction_guard
    def create_port(self, context, port):
        # TODO(kevinbenton): remove when bug/1543094 is fixed.
        with lockutils.lock(port['port']['network_id'],
                            lock_file_prefix='neutron-create-port',
                            external=True):
            result, mech_context = self._create_port_db(context, port)
        # notify any plugin that is interested in port create events
        kwargs = {'context': context, 'port': result}
        registry.notify(resources.PORT, events.AFTER_CREATE, self, **kwargs)

        try:
            self.mechanism_manager.create_port_postcommit(mech_context)
        except ml2_exc.MechanismDriverError:
            with excutils.save_and_reraise_exception():
                LOG.error(_LE("mechanism_manager.create_port_postcommit "
                              "failed, deleting port '%s'"), result['id'])
                self.delete_port(context, result['id'], l3_port_check=False)

        # REVISIT(rkukura): Is there any point in calling this before
        # a binding has been successfully established?
        self.notify_security_groups_member_updated(context, result)

        try:
            bound_context = self._bind_port_if_needed(mech_context)
        except os_db_exception.DBDeadlock:
            # bind port can deadlock in normal operation so we just cleanup
            # the port and let the API retry
            with excutils.save_and_reraise_exception():
                LOG.debug("_bind_port_if_needed deadlock, deleting port %s",
                          result['id'])
                self.delete_port(context, result['id'])
        except ml2_exc.MechanismDriverError:
            with excutils.save_and_reraise_exception():
                LOG.error(_LE("_bind_port_if_needed "
                              "failed, deleting port '%s'"), result['id'])
                self.delete_port(context, result['id'], l3_port_check=False)

        return bound_context.current

    @utils.transaction_guard
    def create_port_bulk(self, context, ports):
        objects = self._create_bulk_ml2(attributes.PORT, context, ports)

        # REVISIT(rkukura): Is there any point in calling this before
        # a binding has been successfully established?
        results = [obj['result'] for obj in objects]
        self.notify_security_groups_member_updated_bulk(context, results)

        for obj in objects:
            attrs = obj['attributes']
            if attrs and attrs.get(portbindings.HOST_ID):
                kwargs = {'context': context, 'port': obj['result']}
                registry.notify(
                    resources.PORT, events.AFTER_CREATE, self, **kwargs)

        try:
            for obj in objects:
                obj['bound_context'] = self._bind_port_if_needed(
                    obj['mech_context'])
            return [obj['bound_context'].current for obj in objects]
        except ml2_exc.MechanismDriverError:
            with excutils.save_and_reraise_exception():
                resource_ids = [res['result']['id'] for res in objects]
                LOG.error(_LE("_bind_port_if_needed failed. "
                              "Deleting all ports from create bulk '%s'"),
                          resource_ids)
                self._delete_objects(context, attributes.PORT, objects)

    # TODO(yalei) - will be simplified after security group and address pair be
    # converted to ext driver too.
    def _portsec_ext_port_update_processing(self, updated_port, context, port,
                                            id):
        port_security = ((updated_port.get(psec.PORTSECURITY) is None) or
                         updated_port[psec.PORTSECURITY])

        if port_security:
            return

        # check the address-pairs
        if self._check_update_has_allowed_address_pairs(port):
            #  has address pairs in request
            raise addr_pair.AddressPairAndPortSecurityRequired()
        elif (not
         self._check_update_deletes_allowed_address_pairs(port)):
            # not a request for deleting the address-pairs
            updated_port[addr_pair.ADDRESS_PAIRS] = (
                    self.get_allowed_address_pairs(context, id))

            # check if address pairs has been in db, if address pairs could
            # be put in extension driver, we can refine here.
            if updated_port[addr_pair.ADDRESS_PAIRS]:
                raise addr_pair.AddressPairAndPortSecurityRequired()

        # checks if security groups were updated adding/modifying
        # security groups, port security is set
        if self._check_update_has_security_groups(port):
            raise psec.PortSecurityAndIPRequiredForSecurityGroups()
        elif (not
          self._check_update_deletes_security_groups(port)):
            # Update did not have security groups passed in. Check
            # that port does not have any security groups already on it.
            filters = {'port_id': [id]}
            security_groups = (
                super(Ml2Plugin, self)._get_port_security_group_bindings(
                        context, filters)
                     )
            if security_groups:
                raise psec.PortSecurityPortHasSecurityGroup()

    @utils.transaction_guard
    def update_port(self, context, id, port):
        attrs = port[attributes.PORT]
        need_port_update_notify = False
        session = context.session
        bound_mech_contexts = []

        with session.begin(subtransactions=True):
            port_db, binding = db.get_locked_port_and_binding(session, id)
            if not port_db:
                raise exc.PortNotFound(port_id=id)
            mac_address_updated = self._check_mac_update_allowed(
                port_db, attrs, binding)
            need_port_update_notify |= mac_address_updated
            original_port = self._make_port_dict(port_db)
            updated_port = super(Ml2Plugin, self).update_port(context, id,
                                                              port)
            self.extension_manager.process_update_port(context, attrs,
                                                       updated_port)
            self._portsec_ext_port_update_processing(updated_port, context,
                                                     port, id)

            if (psec.PORTSECURITY in attrs) and (
                        original_port[psec.PORTSECURITY] !=
                        updated_port[psec.PORTSECURITY]):
                need_port_update_notify = True
            # TODO(QoS): Move out to the extension framework somehow.
            # Follow https://review.openstack.org/#/c/169223 for a solution.
            if (qos_consts.QOS_POLICY_ID in attrs and
                    original_port[qos_consts.QOS_POLICY_ID] !=
                    updated_port[qos_consts.QOS_POLICY_ID]):
                need_port_update_notify = True

            if addr_pair.ADDRESS_PAIRS in attrs:
                need_port_update_notify |= (
                    self.update_address_pairs_on_port(context, id, port,
                                                      original_port,
                                                      updated_port))
            need_port_update_notify |= self.update_security_group_on_port(
                context, id, port, original_port, updated_port)
            network = self.get_network(context, original_port['network_id'])
            need_port_update_notify |= self._update_extra_dhcp_opts_on_port(
                context, id, port, updated_port)
            levels = db.get_binding_levels(session, id, binding.host)
            mech_context = driver_context.PortContext(
                self, context, updated_port, network, binding, levels,
                original_port=original_port)
            need_port_update_notify |= self._process_port_binding(
                mech_context, attrs)
            # For DVR router interface ports we need to retrieve the
            # DVRPortbinding context instead of the normal port context.
            # The normal Portbinding context does not have the status
            # of the ports that are required by the l2pop to process the
            # postcommit events.

            # NOTE:Sometimes during the update_port call, the DVR router
            # interface port may not have the port binding, so we cannot
            # create a generic bindinglist that will address both the
            # DVR and non-DVR cases here.
            # TODO(Swami): This code need to be revisited.
            if port_db['device_owner'] == const.DEVICE_OWNER_DVR_INTERFACE:
                dist_binding_list = db.get_distributed_port_bindings(session,
                                                                     id)
                for dist_binding in dist_binding_list:
                    levels = db.get_binding_levels(session, id,
                                                   dist_binding.host)
                    dist_mech_context = driver_context.PortContext(
                        self, context, updated_port, network,
                        dist_binding, levels, original_port=original_port)
                    self.mechanism_manager.update_port_precommit(
                        dist_mech_context)
                    bound_mech_contexts.append(dist_mech_context)
            else:
                self.mechanism_manager.update_port_precommit(mech_context)
                self._setup_dhcp_agent_provisioning_component(
                    context, updated_port)
                bound_mech_contexts.append(mech_context)

        # Notifications must be sent after the above transaction is complete
        kwargs = {
            'context': context,
            'port': updated_port,
            'mac_address_updated': mac_address_updated,
            'original_port': original_port,
        }
        registry.notify(resources.PORT, events.AFTER_UPDATE, self, **kwargs)

        # Note that DVR Interface ports will have bindings on
        # multiple hosts, and so will have multiple mech_contexts,
        # while other ports typically have just one.
        # Since bound_mech_contexts has both the DVR and non-DVR
        # contexts we can manage just with a single for loop.
        try:
            for mech_context in bound_mech_contexts:
                self.mechanism_manager.update_port_postcommit(
                    mech_context)
        except ml2_exc.MechanismDriverError:
            LOG.error(_LE("mechanism_manager.update_port_postcommit "
                          "failed for port %s"), id)

        self.check_and_notify_security_group_member_changed(
            context, original_port, updated_port)
        need_port_update_notify |= self.is_security_group_member_updated(
            context, original_port, updated_port)

        if original_port['admin_state_up'] != updated_port['admin_state_up']:
            need_port_update_notify = True
        # NOTE: In the case of DVR ports, the port-binding is done after
        # router scheduling when sync_routers is called and so this call
        # below may not be required for DVR routed interfaces. But still
        # since we don't have the mech_context for the DVR router interfaces
        # at certain times, we just pass the port-context and return it, so
        # that we don't disturb other methods that are expecting a return
        # value.
        bound_context = self._bind_port_if_needed(
            mech_context,
            allow_notify=True,
            need_notify=need_port_update_notify)
        return bound_context.current

    def _process_distributed_port_binding(self, mech_context, context, attrs):
        session = mech_context._plugin_context.session
        binding = mech_context._binding
        port = mech_context.current
        port_id = port['id']

        if binding.vif_type != portbindings.VIF_TYPE_UNBOUND:
            binding.vif_details = ''
            binding.vif_type = portbindings.VIF_TYPE_UNBOUND
            if binding.host:
                db.clear_binding_levels(session, port_id, binding.host)
            binding.host = ''

        self._update_port_dict_binding(port, binding)
        binding.host = attrs and attrs.get(portbindings.HOST_ID)
        binding.router_id = attrs and attrs.get('device_id')

    @utils.transaction_guard
    def update_distributed_port_binding(self, context, id, port):
        attrs = port[attributes.PORT]

        host = attrs and attrs.get(portbindings.HOST_ID)
        host_set = validators.is_attr_set(host)

        if not host_set:
            LOG.error(_LE("No Host supplied to bind DVR Port %s"), id)
            return

        session = context.session
        binding = db.get_distributed_port_binding_by_host(session, id, host)
        device_id = attrs and attrs.get('device_id')
        router_id = binding and binding.get('router_id')
        update_required = (not binding or
            binding.vif_type == portbindings.VIF_TYPE_BINDING_FAILED or
            router_id != device_id)
        if update_required:
            try:
                with session.begin(subtransactions=True):
                    orig_port = self.get_port(context, id)
                    if not binding:
                        binding = db.ensure_distributed_port_binding(
                            session, id, host, router_id=device_id)
                    network = self.get_network(context,
                                               orig_port['network_id'])
                    levels = db.get_binding_levels(session, id, host)
                    mech_context = driver_context.PortContext(self,
                        context, orig_port, network,
                        binding, levels, original_port=orig_port)
                    self._process_distributed_port_binding(
                        mech_context, context, attrs)
            except (os_db_exception.DBReferenceError, exc.PortNotFound):
                LOG.debug("DVR Port %s has been deleted concurrently", id)
                return
            self._bind_port_if_needed(mech_context)

    def _pre_delete_port(self, context, port_id, port_check):
        """Do some preliminary operations before deleting the port."""
        LOG.debug("Deleting port %s", port_id)
        try:
            # notify interested parties of imminent port deletion;
            # a failure here prevents the operation from happening
            kwargs = {
                'context': context,
                'port_id': port_id,
                'port_check': port_check
            }
            registry.notify(
                resources.PORT, events.BEFORE_DELETE, self, **kwargs)
        except exceptions.CallbackFailure as e:
            # NOTE(armax): preserve old check's behavior
            if len(e.errors) == 1:
                raise e.errors[0].error
            raise exc.ServicePortInUse(port_id=port_id, reason=e)

    @utils.transaction_guard
    def delete_port(self, context, id, l3_port_check=True):
        self._pre_delete_port(context, id, l3_port_check)
        # TODO(armax): get rid of the l3 dependency in the with block
        router_ids = []
        l3plugin = manager.NeutronManager.get_service_plugins().get(
            service_constants.L3_ROUTER_NAT)

        session = context.session
        with session.begin(subtransactions=True):
            port_db, binding = db.get_locked_port_and_binding(session, id)
            if not port_db:
                LOG.debug("The port '%s' was deleted", id)
                return
            port = self._make_port_dict(port_db)

            network = self.get_network(context, port['network_id'])
            bound_mech_contexts = []
            device_owner = port['device_owner']
            if device_owner == const.DEVICE_OWNER_DVR_INTERFACE:
                bindings = db.get_distributed_port_bindings(context.session,
                                                            id)
                for bind in bindings:
                    levels = db.get_binding_levels(context.session, id,
                                                   bind.host)
                    mech_context = driver_context.PortContext(
                        self, context, port, network, bind, levels)
                    self.mechanism_manager.delete_port_precommit(mech_context)
                    bound_mech_contexts.append(mech_context)
            else:
                levels = db.get_binding_levels(context.session, id,
                                               binding.host)
                mech_context = driver_context.PortContext(
                    self, context, port, network, binding, levels)
                self.mechanism_manager.delete_port_precommit(mech_context)
                bound_mech_contexts.append(mech_context)
            if l3plugin:
                router_ids = l3plugin.disassociate_floatingips(
                    context, id, do_notify=False)

            LOG.debug("Calling delete_port for %(port_id)s owned by %(owner)s",
                      {"port_id": id, "owner": device_owner})
            super(Ml2Plugin, self).delete_port(context, id)

        self._post_delete_port(
            context, port, router_ids, bound_mech_contexts)

    def _post_delete_port(
        self, context, port, router_ids, bound_mech_contexts):
        kwargs = {
            'context': context,
            'port': port,
            'router_ids': router_ids,
        }
        registry.notify(resources.PORT, events.AFTER_DELETE, self, **kwargs)
        try:
            # Note that DVR Interface ports will have bindings on
            # multiple hosts, and so will have multiple mech_contexts,
            # while other ports typically have just one.
            for mech_context in bound_mech_contexts:
                self.mechanism_manager.delete_port_postcommit(mech_context)
        except ml2_exc.MechanismDriverError:
            # TODO(apech) - One or more mechanism driver failed to
            # delete the port.  Ideally we'd notify the caller of the
            # fact that an error occurred.
            LOG.error(_LE("mechanism_manager.delete_port_postcommit failed for"
                          " port %s"), port['id'])
        self.notifier.port_delete(context, port['id'])
        self.notify_security_groups_member_updated(context, port)

    @utils.transaction_guard
    def get_bound_port_context(self, plugin_context, port_id, host=None,
                               cached_networks=None):
        session = plugin_context.session
        with session.begin(subtransactions=True):
            try:
                port_db = (session.query(models_v2.Port).
                           enable_eagerloads(False).
                           filter(models_v2.Port.id.startswith(port_id)).
                           one())
            except sa_exc.NoResultFound:
                LOG.info(_LI("No ports have port_id starting with %s"),
                         port_id)
                return
            except sa_exc.MultipleResultsFound:
                LOG.error(_LE("Multiple ports have port_id starting with %s"),
                          port_id)
                return
            port = self._make_port_dict(port_db)
            network = (cached_networks or {}).get(port['network_id'])

            if not network:
                network = self.get_network(plugin_context, port['network_id'])

            if port['device_owner'] == const.DEVICE_OWNER_DVR_INTERFACE:
                binding = db.get_distributed_port_binding_by_host(
                    session, port['id'], host)
                if not binding:
                    LOG.error(_LE("Binding info for DVR port %s not found"),
                              port_id)
                    return None
                levels = db.get_binding_levels(session, port_db.id, host)
                port_context = driver_context.PortContext(
                    self, plugin_context, port, network, binding, levels)
            else:
                # since eager loads are disabled in port_db query
                # related attribute port_binding could disappear in
                # concurrent port deletion.
                # It's not an error condition.
                binding = port_db.port_binding
                if not binding:
                    LOG.info(_LI("Binding info for port %s was not found, "
                                 "it might have been deleted already."),
                             port_id)
                    return
                levels = db.get_binding_levels(session, port_db.id,
                                               port_db.port_binding.host)
                port_context = driver_context.PortContext(
                    self, plugin_context, port, network, binding, levels)

        return self._bind_port_if_needed(port_context)

    @utils.transaction_guard
    @db_api.retry_db_errors
    def update_port_status(self, context, port_id, status, host=None,
                           network=None):
        """
        Returns port_id (non-truncated uuid) if the port exists.
        Otherwise returns None.
        network can be passed in to avoid another get_network call if
        one was already performed by the caller.
        """
        updated = False
        session = context.session
        with session.begin(subtransactions=True):
            port = db.get_port(session, port_id)
            if not port:
                LOG.debug("Port %(port)s update to %(val)s by agent not found",
                          {'port': port_id, 'val': status})
                return None
            if (port.status != status and
                port['device_owner'] != const.DEVICE_OWNER_DVR_INTERFACE):
                original_port = self._make_port_dict(port)
                port.status = status
                updated_port = self._make_port_dict(port)
                network = network or self.get_network(
                    context, original_port['network_id'])
                levels = db.get_binding_levels(session, port.id,
                                               port.port_binding.host)
                mech_context = driver_context.PortContext(
                    self, context, updated_port, network, port.port_binding,
                    levels, original_port=original_port)
                self.mechanism_manager.update_port_precommit(mech_context)
                updated = True
            elif port['device_owner'] == const.DEVICE_OWNER_DVR_INTERFACE:
                binding = db.get_distributed_port_binding_by_host(
                    session, port['id'], host)
                if not binding:
                    return
                binding['status'] = status
                binding.update(binding)
                updated = True

        if (updated and
            port['device_owner'] == const.DEVICE_OWNER_DVR_INTERFACE):
            with session.begin(subtransactions=True):
                port = db.get_port(session, port_id)
                if not port:
                    LOG.warning(_LW("Port %s not found during update"),
                                port_id)
                    return
                original_port = self._make_port_dict(port)
                network = network or self.get_network(
                    context, original_port['network_id'])
                port.status = db.generate_distributed_port_status(session,
                                                                  port['id'])
                updated_port = self._make_port_dict(port)
                levels = db.get_binding_levels(session, port_id, host)
                mech_context = (driver_context.PortContext(
                    self, context, updated_port, network,
                    binding, levels, original_port=original_port))
                self.mechanism_manager.update_port_precommit(mech_context)

        if updated:
            self.mechanism_manager.update_port_postcommit(mech_context)
            kwargs = {'context': context, 'port': mech_context.current,
                      'original_port': original_port}
            if status == const.PORT_STATUS_ACTIVE:
                # NOTE(kevinbenton): this kwarg was carried over from
                # the RPC handler that used to call this. it's not clear
                # who uses it so maybe it can be removed. added in commit
                # 3f3874717c07e2b469ea6c6fd52bcb4da7b380c7
                kwargs['update_device_up'] = True
            registry.notify(resources.PORT, events.AFTER_UPDATE, self,
                            **kwargs)

        if port['device_owner'] == const.DEVICE_OWNER_DVR_INTERFACE:
            db.delete_distributed_port_binding_if_stale(session, binding)

        return port['id']

    def port_bound_to_host(self, context, port_id, host):
        if not host:
            return
        port = db.get_port(context.session, port_id)
        if not port:
            LOG.debug("No Port match for: %s", port_id)
            return
        if port['device_owner'] == const.DEVICE_OWNER_DVR_INTERFACE:
            bindings = db.get_distributed_port_bindings(context.session,
                                                        port_id)
            for b in bindings:
                if b.host == host:
                    return port
            LOG.debug("No binding found for DVR port %s", port['id'])
            return
        else:
            port_host = db.get_port_binding_host(context.session, port_id)
            return port if (port_host == host) else None

    def get_ports_from_devices(self, context, devices):
        port_ids_to_devices = dict(
            (self._device_to_port_id(context, device), device)
            for device in devices)
        port_ids = list(port_ids_to_devices.keys())
        ports = db.get_ports_and_sgs(context, port_ids)
        for port in ports:
            # map back to original requested id
            port_id = next((port_id for port_id in port_ids
                           if port['id'].startswith(port_id)), None)
            port['device'] = port_ids_to_devices.get(port_id)

        return ports

    @staticmethod
    def _device_to_port_id(context, device):
        # REVISIT(rkukura): Consider calling into MechanismDrivers to
        # process device names, or having MechanismDrivers supply list
        # of device prefixes to strip.
        for prefix in n_const.INTERFACE_PREFIXES:
            if device.startswith(prefix):
                return device[len(prefix):]
        # REVISIT(irenab): Consider calling into bound MD to
        # handle the get_device_details RPC
        if not uuidutils.is_uuid_like(device):
            port = db.get_port_from_device_mac(context, device)
            if port:
                return port.id
        return device

    def filter_hosts_with_network_access(
            self, context, network_id, candidate_hosts):
        segments = segments_db.get_network_segments(context.session,
                                                    network_id)
        return self.mechanism_manager.filter_hosts_with_segment_access(
            context, segments, candidate_hosts, self.get_agents)

    def check_segment_for_agent(self, segment, agent):
        for mech_driver in self.mechanism_manager.ordered_mech_drivers:
            driver_agent_type = getattr(mech_driver.obj, 'agent_type', None)
            if driver_agent_type and driver_agent_type == agent['agent_type']:
                if mech_driver.obj.check_segment_for_agent(segment, agent):
                    return True
        return False<|MERGE_RESOLUTION|>--- conflicted
+++ resolved
@@ -103,12 +103,8 @@
                 addr_pair_db.AllowedAddressPairsMixin,
                 vlantransparent_db.Vlantransparent_db_mixin,
                 extradhcpopt_db.ExtraDhcpOptMixin,
-<<<<<<< HEAD
-                address_scope_db.AddressScopeDbMixin):
-=======
                 address_scope_db.AddressScopeDbMixin,
                 service_type_db.SubnetServiceTypeMixin):
->>>>>>> e5e435b0
 
     """Implement the Neutron L2 abstractions using modules.
 
