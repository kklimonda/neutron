--- conflicted
+++ resolved
@@ -1,16 +1,14 @@
-<<<<<<< HEAD
-neutron (2:10.0.0-0ubuntu2) UNRELEASED; urgency=medium
+neutron (2:10.0.0-0ubuntu3) UNRELEASED; urgency=medium
 
   * d/rules: Switch to direct use of ostestr.
 
  -- James Page <james.page@ubuntu.com>  Tue, 14 Mar 2017 12:13:42 +0000
-=======
+
 neutron (2:10.0.0-0ubuntu2) zesty; urgency=medium
 
   * d/control: Bump minimum pecan version to 1.1.2 (LP: #1668578).
 
  -- James Page <james.page@ubuntu.com>  Wed, 15 Mar 2017 10:39:34 +0000
->>>>>>> 16b3f12f
 
 neutron (2:10.0.0-0ubuntu1) zesty; urgency=medium
 
