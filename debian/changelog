<<<<<<< HEAD
neutron (2:9.0.0.0rc2~dev391-1ubuntu1) UNRELEASED; urgency=medium

  * New upstream version.
  * debian/control: 
    - Add python-tenacity.
    - Bump version dependencies.
  * debian/tests/neutron-server: Append log file for better debugining.
  * New upstream version. 
 -- Chuck Short <zulcss@ubuntu.com>  Wed, 02 Nov 2016 09:46:26 -0400
=======
neutron (2:9.0.0-0ubuntu3.1) zesty; urgency=medium

  * d/p/check-namespace-before-getting-devices.patch: Cherry-pick patch
    from upstream master branch to check if router namespace exists before
    getting devices (LP: #1573073).

 -- Corey Bryant <corey.bryant@canonical.com>  Thu, 10 Nov 2016 17:01:15 -0500
>>>>>>> 2d8afb46

neutron (2:9.0.0-0ubuntu3) zesty; urgency=medium

  * debian/tests/neutron-server: Add debug statemens for better 
    debugging. 

 -- Chuck Short <zulcss@ubuntu.com>  Tue, 01 Nov 2016 13:34:53 -0400

neutron (2:9.0.0-0ubuntu2.1) zesty; urgency=medium

  * d/p/check-namespace-before-getting-devices.patch: Cherry-pick patch
    from upstream master branch to check if router namespace exists before
    getting devices (LP: #1573073).

 -- Corey Bryant <corey.bryant@canonical.com>  Thu, 10 Nov 2016 13:50:40 -0500

neutron (2:9.0.0-0ubuntu2) zesty; urgency=medium

  * d/neutron-openvswitch-agent.neutron-ovs-cleanup.service.in: Fix
    service config typo (LP: #1635369).

 -- Corey Bryant <corey.bryant@canonical.com>  Thu, 20 Oct 2016 14:16:26 -0400

neutron (2:9.0.0-0ubuntu1) yakkety; urgency=medium

  [ Corey Bryant ]
  * d/control: oslo.log min version level in global-requirements is too low,
    so set min version to upper-constraints level (LP: #1628883).

  [ James Page ]
  * d/neutron-openvswitch-agent.service.in: Attempt load of br_netfilter
    module prior to starting service, ensuring that security rules will
    be applied to bridges associated with instances (LP: #1630968).

  [ Corey Bryant ]
  * New upstream release for OpenStack Newton.

 -- Corey Bryant <corey.bryant@canonical.com>  Thu, 06 Oct 2016 13:36:38 -0400

neutron (2:9.0.0~rc3-0ubuntu1) yakkety; urgency=medium

  * New upstream release candidate for OpenStack Newton.

 -- Corey Bryant <corey.bryant@canonical.com>  Thu, 29 Sep 2016 08:17:58 -0400

neutron (2:9.0.0~rc2-0ubuntu1) yakkety; urgency=medium

  * New upstream release candidate for OpenStack Newton.
  * d/p/flake8-legacy.patch: Rebased.

 -- Corey Bryant <corey.bryant@canonical.com>  Wed, 28 Sep 2016 13:47:43 -0400

neutron (2:9.0.0~rc1-0ubuntu2) yakkety; urgency=medium

  * d/control: Require miniminum dnsmasq of 2.76 to ensure availability
    of dhcp_release6.

 -- Corey Bryant <corey.bryant@canonical.com>  Tue, 20 Sep 2016 10:20:14 -0400

neutron (2:9.0.0~rc1-0ubuntu1) yakkety; urgency=medium

  * New upstream release candidate for OpenStack Newton.

 -- James Page <james.page@ubuntu.com>  Mon, 19 Sep 2016 11:30:48 +0100

neutron (2:9.0.0~b3-0ubuntu3) yakkety; urgency=medium

  * d/neutron-linuxbridge-agent.service.in: Attempt load of br_netfilter
    module prior to starting service, ensuring that security rules will
    be applied to instances (LP: #1621854).

 -- James Page <james.page@ubuntu.com>  Fri, 09 Sep 2016 14:31:25 +0100

neutron (2:9.0.0~b3-0ubuntu2) yakkety; urgency=medium

  * d/control: Set minimum version of neutron-fwaas to 9.0.0~b3, resolving
    autopkgtest failures during db migrations.

 -- James Page <james.page@ubuntu.com>  Mon, 05 Sep 2016 10:51:56 +0100

neutron (2:9.0.0~b3-0ubuntu1) yakkety; urgency=medium

  [ Corey Bryant ]
  * d/neutron-linuxbridge-agent.neutron-linuxbridge-cleanup.service.in:
    Fix Type=oneshot typo (LP: #1606652).

  [ James Page ]
  * New upstream release.
  * d/p/flake8-legacy.patch: Compat patch for newer flake8 version than
    upstream OpenStack is currently aligned with.

  [ Corey Bryant ]
  * New upstream version.
  * d/control: Add python-pep8 to BDs.

  [ Corey Bryant ]
  * New upstream release for OpenStack Newton.
  * d/control: Align (build-)depends with upstream.

 -- Corey Bryant <corey.bryant@canonical.com>  Thu, 01 Sep 2016 16:37:00 -0400

neutron (2:9.0.0~b2-0ubuntu3) yakkety; urgency=medium

  * d/neutron-linuxbridge-agent.neutron-linuxbridge-cleanup.init.in:
    Run neutron-linuxbridge-cleanup with linuxbridge_agent.ini (LP: #1606657).

 -- Corey Bryant <corey.bryant@canonical.com>  Fri, 05 Aug 2016 14:55:38 -0400

neutron (2:9.0.0~b2-0ubuntu2) yakkety; urgency=medium

  * d/control: Add runtime dependency on python-ryu, now used as the default
    openflow manager for the ML2/Open vSwitch agent.
  * d/p/drop-ryu-dep.patch: Dropped, as we need ryu now for normal operation.

 -- James Page <james.page@ubuntu.com>  Tue, 19 Jul 2016 16:03:14 +0100

neutron (2:9.0.0~b2-0ubuntu1) yakkety; urgency=medium

  [ Corey Bryant ]
  * d/p/drop-ryu-dep.patch: Rebased.
  * d/control: Bump min python-fixtures to 3.0.0.

  [ David Della Vecchia ]
  * d/p/drop-ryu-dep.patch: Rebased.
  * d/control: Align (build-)depends with upstream.

  [ James Page ]
  * New upstream version.
  * d/control: Align (Build-)Depends with upstream.

 -- James Page <james.page@ubuntu.com>  Thu, 14 Jul 2016 11:49:23 +0100

neutron (2:9.0.0~b1-0ubuntu1) yakkety; urgency=medium

  [ Corey Bryant ]
  * New upstream milestone for OpenStack Newton.
  * d/p/skip-ryu-tests.patch: Dropped since BDs no longer have to be in main.
  * d/control, d/neutron-bgp-dragent.*: Remove BGP support, aligning with
    upstream removal.
  * d/control: Add python-osprofiler to (Build-)Depends.
  * d/control: Add python-oslo.cache to (Build-)Depends.
  * d/control: Align (build-)depends with upstream.
  * d/control: Drop python-openvswitch min version to 2.5.0 since this package
    doesn't yet support python3.
  * d/p/drop-ryu-dep.patch: Rebased.

  [ James Page ]
  * d/rules: Switch to using ostestr for unit test execution to avoid races.
  * d/p/*: Refresh.

 -- Corey Bryant <corey.bryant@canonical.com>  Mon, 06 Jun 2016 12:55:59 -0400

neutron (2:8.0.0-0ubuntu1) xenial; urgency=medium

  * New upstream release for OpenStack Mitaka.
  * d/p/drop-ryu-dep.patch: Rebased.

 -- Corey Bryant <corey.bryant@canonical.com>  Thu, 07 Apr 2016 14:17:32 -0400

neutron (2:8.0.0~rc1-0ubuntu1) xenial; urgency=medium

  * New upstream release candidate for OpenStack Mitaka.
  * d/p/autogenerate-macvtap-agent-config-file.patch: Dropped. Fixed upstream.

 -- Corey Bryant <corey.bryant@canonical.com>  Thu, 24 Mar 2016 08:31:46 -0400

neutron (2:8.0.0~b3-0ubuntu1) xenial; urgency=medium

  * New upstream milestone for OpenStack Mitaka.
  * d/control: Align (Build-)Depends with upstream.
  * d/p/ensure-tunnels-fully-reset.patch: Dropped. Fixed upstream.
  * d/p/*: Rebased.
  * d/p/skip-ryu-tests.patch: Skip ryu tests.
  * d/control, d/neutron-bgp-dragent.*: Add new binary package and install/init
    files for BGP Dynamic Routing agent.
  * d/control, d/neutron-macvtap-agent.*: Add new binary package and install/init
    files for Macvtap L2 Agent.
  * d/p/autogenerate-macvtap-agent-config-file.patch: Cherry-picked from upstream
    master to generate config file for Macvtap L2 Agent.

 -- Corey Bryant <corey.bryant@canonical.com>  Mon, 07 Mar 2016 15:11:31 -0500

neutron (2:8.0.0~b2-0ubuntu7) xenial; urgency=medium

  * d/rules: Ensure that neutron-linuxbridge-cleanup init configurations
    are installed in the correct package (LP: #1550004).

 -- James Page <james.page@ubuntu.com>  Fri, 26 Feb 2016 13:29:25 +0000

neutron (2:8.0.0~b2-0ubuntu6) xenial; urgency=medium

  * d/neutron-server.init.in: Restore missing source of
    /e/d/neutron-server prior to trying to configure daemon arguments
    (LP: #1549919).

 -- James Page <james.page@ubuntu.com>  Thu, 25 Feb 2016 18:12:27 +0000

neutron (2:8.0.0~b2-0ubuntu5) xenial; urgency=medium

  * d/control,neutron-plugin-openvswitch-agent.*: Add transitional package for
    upgrades, ensure that old init and upstart configurations are removed
    (LP: #1548242).
  * d/*.default,neutron-server.init.in: Revert commits which mistakenly
    tied ovs or linuxbridge agents to the neutron-server package (LP: #1548245).
  * d/control,neutron-{plugin-}linuxbridge-agent.*: Rename
    neutron-plugin-linuxbridge-agent -> neutron-linuxbridge-agent inline with
    other agent packages (LP: #1548244).
  * d/control: Add dependency on conntrack for openvswitch and linuxbridge
    packages (LP: #1514731).
  * d/control,*.install,*.init.in,*.service.in,*.update.in: Re-jig locations
    of ml2 plugin and associated agent files so that openvswitch, linuxbridge
    and sriov agents no longer need to include ml2_conf.ini (LP: #1527005).
  * d/control,neutron-{plugin-}sriov-agent.*: Rename
    neutron-plugin-sriov-agent -> neutron-sriov-agent inline with
    other agent packages (LP: #1548244).
  * d/tests/*: Refactor and reduce tests; ML2 is the only plugin now in neutron
    core, so no need to continue to carry infrastructure for testing other
    plugins.
  * d/control: Drop old Breaks/Replaces on quantum-* packages.

 -- James Page <james.page@ubuntu.com>  Mon, 22 Feb 2016 13:47:02 +0000

neutron (2:8.0.0~b2-0ubuntu4) xenial; urgency=medium

  * d/tests/linuxbridge-plugin, d/neutron-plugin-linuxbridge-agent.default:
    Correct the linuxbridge config file.
  * d/tests/*: Loop to check daemon status instead of sleep.

 -- Corey Bryant <corey.bryant@canonical.com>  Fri, 19 Feb 2016 08:11:38 -0500

neutron (2:8.0.0~b2-0ubuntu3) xenial; urgency=medium

  * d/tests/*: Adjust plugin tests to handle recent changes to /etc/default
    files.

 -- Corey Bryant <corey.bryant@canonical.com>  Fri, 12 Feb 2016 15:11:36 -0500

neutron (2:8.0.0~b2-0ubuntu2) xenial; urgency=medium

  * d/control: Set min version of python-debtcollector to 1.2.0 to fix failing
    tests.

 -- Corey Bryant <corey.bryant@canonical.com>  Tue, 09 Feb 2016 09:56:31 -0500

neutron (2:8.0.0~b2-0ubuntu1) xenial; urgency=medium

  * New upstream milestone for OpenStack Mitaka.
  * d/control: Align (build-)depends with upstream.
  * d/control: Set min version of python-debtcollector to 1.2.0 to fix failing
    tests.
  * d/control: Add git to build-depends for sphinx-build.
  * d/p/fix-db-migration.patch: Dropped. Fixed upstream.
  * d/rules: Generate config files with generate_config_file_samples.sh.
  * d/rules: Set PYTHONPATH when generating config files to pick up neutron
    entry points. Also drop .sample config file extensions.
  * d/rules, d/p/series: Apply fix-neutron-configuration.patch during
    override_dh_install.
  * d/rules: Drop unpatch of neutron configuration when running tests as
    configs are generated after tests are run.
  * d/p/drop-ryu-dep.patch: Rebased.
  * d/p/fix-neutron-configuration.patch: Rebased.
  * d/tests/brocade-plugin, d/control, d/neutron-plugin-brocade.install:
    Drop brocade plugin as it's been moved out of neutron tree.
  * d/neutron-plugin-nuage.install, d/control:
    Drop nuage plugin as it's been moved out of neutron tree.
  * d/neutron-common.install: Drop install of usr/bin/neutron-dev-server as
    pecan server is launched via a config option now instead.
  * d/p/ensure-tunnels-fully-reset.patch: Cherry-picked from upstream master.
  * d/control, d/rules, d/neutron-(plugin-)openvswitch-agent*: Rename
    neutron-plugin-openvswitch-agent to neutron-openvswitch-agent
    (LP: #1321257).
  * d/control, d/neutron-server.*, d/neutron-openvswitch-agent.default,
    d/neutron-plugin-linuxbridge-agent.default: Add neutron-plugin-agent
    virtual package, drop neutron-server.default and add corresponding
    neutron-*-agent.default files with corresponding NEUTRON_PLUGIN_CONFIG
    values (LP: #1243352).

 -- Corey Bryant <corey.bryant@canonical.com>  Thu, 21 Jan 2016 16:21:10 -0500

neutron (2:8.0.0~b1-0ubuntu2) xenial; urgency=medium

  * d/p/fix-db-migration.patch: Fix db migration failure noted in
    http://paste.openstack.org/show/480820/.

 -- Corey Bryant <corey.bryant@canonical.com>  Tue, 05 Jan 2016 13:29:41 -0500

neutron (2:8.0.0~b1-0ubuntu1) xenial; urgency=medium

  * d/tests/neutron-agents: Give daemon 5 seconds to start to prevent race.
  * New upstream milestone for OpenStack Mitaka.
  * d/control: Align (build-)depends with upstream.
  * d/p/iproute2-compat.patch: Dropped. Fixed upstream.
  * d/p/drop-ryu-dep.patch: Rebased.
  * Drop bigswitch plugin as it's moved out of tree:
    - d/control: Drop neutron-plugin-bigswitch(-agent) binary package.
    - d/neutron-plugin-bigswitch-agent.init.in: File removed.
    - d/neutron-plugin-bigswitch.install: File removed.
    - d/tests/bigswitch-plugin: File removed.
  * Drop OVSvApp agent binary as driver has moved out of tree:
    - d/neutron-plugin-openvswitch-agent.install: Don't install
      usr/bin/neutron-ovsvapp-agent.
  * Drop MidonetInterfaceDriver as it has moved out of tree:
    - d/control: Drop neutron-plugin-midonet binary package.
    - d/neutron-plugin-midonet.install: File removed.
    - d/tests/midonet-plugin: File removed.
  * Drop Mellanox ML2 mechanism driver as it has moved out of tree:
    - d/control: Drop neutron-plugin-mlnx(-agent) binary packages.
    - d/neutron-plugin-mlnx-agent.init.in: File removed.
    - d/neutron-plugin-mlnx(-agent).install: Files removed.
  * Drop OneConvergence plugin as it has moved out of tree:
    - d/control: Drop neutron-plugin-oneconvergence(-agent) binary packages.
    - d/neutron-plugin-oneconvergence-agent.init.in: File removed.
  * Drop OpenContrail plugin as it has moved out of tree:
    - d/control: Drop neutron-plugin-opencontrail binary package.
    - d/neutron-plugin-opencontrail.install: File removed.
  * Add neutron-linuxbridge-cleanup support:
    - d/neutron-common.install: Install neutron-linuxbridge-cleanup.
    - d/neutron-plugin-linuxbridge-agent.neutron-linuxbridge-cleanup.init.in:
      Add init script template.
    - d/neutron-plugin-linuxbridge-agent.neutron-linuxbridge-cleanup.service.in:
      Add init script template.
    - d/neutron-plugin-linuxbridge-agent.neutron-linuxbridge-cleanup.upstart.in:
      Add upstart job.
    - d/neutron-plugin-linuxbridge-agent.service.in: Add init script template.
    - d/neutron-plugin-linuxbridge-agent.init.in: Add
      neutron-linuxbridge-cleanup to Should-Start.
    - d/rules: Install and enable neutron-linuxbridge-cleanup init script.

 -- Corey Bryant <corey.bryant@canonical.com>  Wed, 16 Dec 2015 12:25:25 -0500

neutron (2:7.0.0-0ubuntu1) wily; urgency=medium

  * New upstream release for OpenStack Liberty.

 -- Corey Bryant <corey.bryant@canonical.com>  Thu, 15 Oct 2015 16:38:37 -0400

neutron (2:7.0.0~rc3-0ubuntu1) wily; urgency=medium

  * New upstream release candidate for OpenStack Liberty.
  * d/control: Align dependencies with upstream.

 -- Corey Bryant <corey.bryant@canonical.com>  Wed, 14 Oct 2015 11:49:29 -0400

neutron (2:7.0.0~rc2-0ubuntu2) wily; urgency=medium

  * d/control: Drop neutron-plugin-metaplugin and neutron-plugin-cisco
    binary packages as upstream has moved the core plugins out of tree.
  * d/tests/cisco-plugin: Dropped since plugin is moved out of tree.

 -- Corey Bryant <corey.bryant@canonical.com>  Fri, 09 Oct 2015 09:38:10 -0400

neutron (2:7.0.0~rc2-0ubuntu1) wily; urgency=medium

  * New upstream release candidate for OpenStack Liberty.
  * d/p/fix-neutron-configuration.patch: Rebased.
  * d/p/skip-iptest.patch: Rebased.
  * d/p/iproute2-compat.patch: Rebased.
  * d/p/i386-fwmark.patch: Dropped. Fixed upstream.
  * d/p/binary-metadata.patch: Dropped. Fixed upstream.

 -- Corey Bryant <corey.bryant@canonical.com>  Thu, 08 Oct 2015 09:42:36 -0400

neutron (2:7.0.0~rc1-0ubuntu5) wily; urgency=medium

  * d/neutron-common.install: Install ebtables filters (LP: #1502363).
  * d/neutron-plugin-openvswitch-agent.{init.in,upstart.in}: Add agent
    specific configuration file to daemon arguments (LP: #1502364).
  * d/neutron-plugin-linuxbridge-agent.init.in: Add agent specific
    configuration file to daemon arguments (LP: #1502362).
  * d/control: Add dependency on ebtables for linuxbridge agent
    (LP: #1502362).
  * d/control,neutron-plugin-sriov-agent.init.in: Add missing dependency
    from sriov-agent -> neutron-plugin-ml2, add agent specific
    configuration file to daemon arguments.

 -- James Page <james.page@ubuntu.com>  Mon, 05 Oct 2015 08:54:20 +0100

neutron (2:7.0.0~rc1-0ubuntu4) wily; urgency=medium

  * Drop hard requirement on python-ryu for this cycle as it supports
    a new alternative agent implementation for Open vSwitch and is not
    the default, avoiding inclusion of ryu in main for Wily.
    - d/control: Drop (Build-)Depends on ryu, add Suggests.
    - d/p/drop-ryu-dep.patch: Patch out hard requirement on ryu.

 -- James Page <james.page@ubuntu.com>  Fri, 02 Oct 2015 18:10:49 +0100

neutron (2:7.0.0~rc1-0ubuntu3) wily; urgency=medium

  * d/p/binary-metadata.patch: Cherry pick fix from upstream to resolve
    errors when accessing binary encoded metadata (LP: #1501772).

 -- James Page <james.page@ubuntu.com>  Fri, 02 Oct 2015 10:54:24 +0100

neutron (2:7.0.0~rc1-0ubuntu2) wily; urgency=medium

  * d/p/i386-fwmark.patch: Ensure int and long types are converted
    to strings consistently across all architectures, avoiding 'L'
    suffix generated by hex function for long type (LP: #1501703).

 -- James Page <james.page@ubuntu.com>  Thu, 01 Oct 2015 13:02:30 +0100

neutron (2:7.0.0~rc1-0ubuntu1) wily; urgency=medium

  * d/watch: Update to cope with upstream rc versioning.
  * New upstream release candidate for OpenStack Liberty.
  * d/rules: Drop removal of .eggs directory in override_dh_auto_clean.
  * d/control: Bump minimum pbr version to 1.8.
  * d/control: Align (build-)depends with upstream.
  * d/neutron-common.install: Add neutron-dev-server and neutron-rpc-server.

 -- Corey Bryant <corey.bryant@canonical.com>  Fri, 25 Sep 2015 17:14:07 -0400

neutron (2:7.0.0~b3-0ubuntu3) wily; urgency=medium

  * d/p/iproute2-compat.patch: Cherry pick inflight fix for iproute2 >= v4
    compatibility (LP: #1497309).
  * d/p/*: Refresh.

 -- James Page <james.page@ubuntu.com>  Mon, 21 Sep 2015 09:29:10 +0100

neutron (2:7.0.0~b3-0ubuntu2) wily; urgency=medium

  * Plugin decomposition. Upstream has removed NEC, plumgrid, NSX, and
    IBM plugins from main neutron code in Liberty:
    - d/neutron-plugin-nec*, d/neutron-plugin-plumgrid.*,
      d/neutron-plugin-vmware.*, d/neutron-plugin-ibm(-agent).*: Removed.
    - d/control: Removed neutron-plugin-nec(-agent), neutron-plugin-plumgrid,
      neutron-plugin-vmware, neutron-plugin-ibm(-agent).
    - d/tests/nec-plugin, d/tests/plumgrid-plugin,
      d/tests/vmware-plugin: Removed.
  * d/neutron-common.install: Install neutron-pd-notify and rootwrap
    dibbler.filters.

 -- Corey Bryant <corey.bryant@canonical.com>  Thu, 10 Sep 2015 09:36:47 -0400

neutron (2:7.0.0~b3-0ubuntu1) wily; urgency=medium

  * New upstream milestone for OpenStack Liberty.
  * d/control: Align (build-)depends with upstream.

 -- Corey Bryant <corey.bryant@canonical.com>  Tue, 08 Sep 2015 15:59:31 -0400

neutron (2:7.0.0~b2-0ubuntu2) wily; urgency=medium

  * d/neutron-plugin-cisco.install: Remove neutron-cisco-apic-service-agent
    and neutron-cisco-apic-host-agent as upstream has removed the apic ML2
    driver code and replaced by its version in the openstack/networking-cisco.
  * d/neutron-plugin-metaplugin.install: Removed as upstream has removed
    metaplugin code in Liberty.
  * d/tests/control: Drop python-mysqldb.
  * d/control: Add python-pymysql to (build-)depends.

 -- Corey Bryant <corey.bryant@canonical.com>  Thu, 27 Aug 2015 08:21:31 -0400

neutron (2:7.0.0~b2-0ubuntu1) wily; urgency=medium

  [ Corey Bryant ]
  * New upstream milestone for OpenStack Liberty.
  * d/control: Align (build-)depends with upstream.
  * d/p/remove-ensure_dirs-double-patch.patch: Dropped. Fixed upstream.
  * d/rules: Remove .eggs directory in override_dh_auto_clean.

  [ James Page ]
  * d/source/options: Ignore any changes to egg-info folder
    (LP: #1324856).

 -- Corey Bryant <corey.bryant@canonical.com>  Wed, 19 Aug 2015 12:08:39 -0400

neutron (2:7.0.0~b1-0ubuntu4) wily; urgency=medium

  * No change rebuild with SQLAlchemy 1.0.6.

 -- James Page <james.page@ubuntu.com>  Fri, 24 Jul 2015 10:02:15 +0100

neutron (2:7.0.0~b1-0ubuntu3) wily; urgency=medium

  * d/neutron-pluging-linuxbridge-agent.init.in: Ensure that the right
    binary is used for neutron-plugin-linuxbridge-agent (LP: #1453188).

 -- James Page <james.page@ubuntu.com>  Thu, 02 Jul 2015 16:37:32 +0100

neutron (2:7.0.0~b1-0ubuntu2) wily; urgency=medium

  * d/p/remove-ensure_dirs-double-patch.patch: Cherry pick fix from upstream
    to fix issue around double patching of ensure_dirs which caused sporadic
    unit test failures.

 -- James Page <james.page@ubuntu.com>  Fri, 26 Jun 2015 20:18:55 +0100

neutron (2:7.0.0~b1-0ubuntu1) wily; urgency=medium

  * New milestone for OpenStack Liberty:
    - d/control: Align (build-)depends with upstream.
    - d/p/*: Refresh.
  * d/control: Drop old transitional packages which are no longer required.

 -- James Page <james.page@ubuntu.com>  Thu, 25 Jun 2015 20:40:22 +0100

neutron (1:2015.1.0-0ubuntu1) vivid; urgency=medium

  [ Corey Bryant ]
  * New upstream release for OpenStack kilo. (LP: #1449744)

  [ James Page ]
  * d/control: Add missing dependency on conntrack for neutron-l3-agent
    for HA router configuration now that conntrack has completed MIR
    (LP: #1381450).
  * d/*: wrap-and-sort.

 -- Corey Bryant <corey.bryant@canonical.com>  Thu, 30 Apr 2015 15:29:57 +0200

neutron (1:2015.1~rc1-0ubuntu1) vivid; urgency=medium

  * New upstream milestone release:
    - debian/control: Update dependencies. 
    - debian/patches/disable-udev-tests.patch: Dropped no longer needed.
    - debian/patches/fixup-driver-test-execution.patch: Dropped no longer needed.
    - debian/patches/skip-iptest.patch: Skip failing test
    - debian/neutron-plugin-openvswitch-agent.install: Added neutron-ovsvapp-agent binary.
    - debian/neutron-plugin-cisco.install: Added neutron-cisco-apic-service-agent and 
      neutron-cisco-apic-host-agent

 -- Chuck Short <zulcss@ubuntu.com>  Wed, 15 Apr 2015 13:59:07 -0400

neutron (1:2015.1~b3-0ubuntu3) vivid; urgency=medium

  * d/tests/*: Disable nec plugin tests due to out-of-archive python
    requirements post decomposition, drop hyperv tests as hyperv agent
    now not part of this package. 

 -- James Page <james.page@ubuntu.com>  Tue, 31 Mar 2015 10:58:16 +0100

neutron (1:2015.1~b3-0ubuntu2) vivid; urgency=medium

  * d/control: Drop versioning on runtime dependency for python-neutron-fwaas
    as this creates an circular dependency at build time in neutron-fwaas. 

 -- James Page <james.page@ubuntu.com>  Tue, 31 Mar 2015 08:56:54 +0100

neutron (1:2015.1~b3-0ubuntu1) vivid; urgency=medium

  * New upstream milestone release:
    - d/control: Align version requirements with upstream.
    - d/control: Add new dependency on oslo-log.
    - d/p/*: Rebase.
    - d/control,d/neutron-plugin-hyperv*: Dropped, decomposed into
      separate project upstream.
    - d/control,d/neutron-plugin-openflow*: Dropped, decomposed into
      separate project upstream.
    - d/neutron-common.install: Add neutron-rootwrap-daemon and 
      neutron-keepalived-state-change binaries.
    - d/rules: Ignore neutron-hyperv-agent when installing; only for Windows.
    - d/neutron-plugin-cisco.install: Drop neutron-cisco-cfg-agent as
      decomposed into separate project upstream.
    - d/neutron-plugin-vmware.install: Drop neutron-check-nsx-config and
      neutron-nsx-manage as decomposed into separate project upstream.
    - d/control: Add dependency on python-neutron-fwaas to neutron-l3-agent.
  * d/pydist-overrides: Add overrides for oslo packages.
  * d/control: Fixup type in package description (LP: #1263539).
  * d/p/fixup-driver-test-execution.patch: Cherry pick fix from upstream VCS
    to support unit test exection in out-of-tree vendor drivers.
  * d/neutron-common.postinst: Allow general access to /etc/neutron but limit
    access to root/neutron to /etc/neutron/neutron.conf to support execution
    of unit tests in decomposed vendor drivers.
  * d/control: Add dependency on python-neutron-fwaas to neutron-l3-agent
    package.

 -- James Page <james.page@ubuntu.com>  Mon, 30 Mar 2015 11:17:19 +0100

neutron (1:2015.1~b2-0ubuntu4) vivid; urgency=medium

  * Trim back plugin tests to those that a) don't have out-of-archive
    dependencies, b) don't rely on external fixtures and c) don't try
    to create runtime directories in /etc/neutron.
  * Refactor plugin tests to use a common test helper, use shortnames for
    core_plugin configuration.
  * Allow services to settle prior to testing to ensure that any failures
    are correctly detected.
  * Grab last 100 lines of neutron log files if any tests fail to aid
    diagnosis.

 -- James Page <james.page@ubuntu.com>  Wed, 18 Mar 2015 21:50:25 +0000

neutron (1:2015.1~b2-0ubuntu3) vivid; urgency=medium

  * Drop patch from previous upload, switch autopkgtests to using mysql
    as the database backend instead as this is supported by upstream. 

 -- James Page <james.page@ubuntu.com>  Wed, 18 Mar 2015 16:28:05 +0000

neutron (1:2015.1~b2-0ubuntu2) vivid; urgency=medium

  * d/p/fix-alembic-migrations-with-sqlite.patch: Cherry pick patch from
    Debian to fixup db migrations under sqlite - this is used in
    autopkgtests (LP: #1429739).

 -- James Page <james.page@ubuntu.com>  Wed, 18 Mar 2015 13:40:40 +0000

neutron (1:2015.1~b2-0ubuntu1) vivid; urgency=medium

  [ Corey Bryant ]
  * New upstream release.
    - d/control: Align with upstream dependencies.
    - d/p/disable-udev-tests.patch: Rebased.
    - d/p/pep-0476.patch: Dropped. Fixed upstream.

  [ James Page ]
  * d/neutron-common.install: Drop fwaas_driver.ini and vpnaas.filters, will
    provided by driver specific packages.

 -- Corey Bryant <corey.bryant@canonical.com>  Mon, 16 Feb 2015 09:59:01 +0000

neutron (1:2015.1~b1-0ubuntu7) vivid; urgency=medium

  * d/tests/*: Tidy up DEP-8 tests:
    - Drop linuxbridge and openvswitch tests, replace with ml2 test.
    - Split gateway agents into separate test case, ensure interface
      driver is correctly configured to avoid agent test failures.

 -- James Page <james.page@ubuntu.com>  Tue, 27 Jan 2015 12:22:12 +0000

neutron (1:2015.1~b1-0ubuntu6) vivid; urgency=medium

  * d/neutron-common.dirs: Create policy.d under /etc/neutron on
    install, resolving errors loading service plugins.

 -- James Page <james.page@ubuntu.com>  Wed, 21 Jan 2015 09:20:49 +0000

neutron (1:2015.1~b1-0ubuntu5) vivid; urgency=medium

  * d/neutron-server.upstart.in: Re-introduce and update specific upstart
    configuration for neutron-server daemon due to complexity of loading
    plugin configuration files.
  * d/rules: Exclude disabled agents from --fail-missing clause, fixing
    FTBFS.

 -- James Page <james.page@ubuntu.com>  Wed, 14 Jan 2015 15:03:44 +0000

neutron (1:2015.1~b1-0ubuntu4) vivid; urgency=medium

  * d/control,neutron-lbaas-agent.*
    d/tests/control: Drop LBaaS agent (moved to separate source package).
  * d/control,neutron-*vpn-agent.*,
    d/neutron-common.install: Drop VPN agent (moved to a separate
    source package), drop vpn_agent.ini from neutron-common.

 -- James Page <james.page@ubuntu.com>  Wed, 14 Jan 2015 11:30:32 +0000

neutron (1:2015.1~b1-0ubuntu3) vivid; urgency=medium

  * d/tests: Drop testing of ryu plugin as its no longer packaged.

 -- James Page <james.page@ubuntu.com>  Tue, 13 Jan 2015 12:51:05 +0000

neutron (1:2015.1~b1-0ubuntu2) vivid; urgency=medium

  * Systemd enablement:
    - d/control: Add dh-systemd and openstack-pkg-tools to BD's.
    - d/rules: Enable use of pkgos, tidyup generated init files,
      override targets to deal with neutron-ovs-cleanup task.
    - d/*.init.in: Cherry pick pkgos template configurations from
      Debian neutron package (thanks Thomas), copy and adapt for
      other agents that are not covered by Debian packaging.
    - d/*.upstart.in: Specialize upstart configurations for agents
      which would like neutron-ovs-cleanup to run first.
    - d/*.upstart: Drop in preference to generated files.
    - d/*.service.in: Provide specialized systemd units for
      neutron-ovs-cleanup and neutron-plugin-openvswitch-agent.
  * d/control,compat: Bump debhelper compat level to 9.
  * d/*.logrotate,neutron-common.logrotate: Move to single logrotate
    configuration.
  * d/rules: Correct path for execution of unit tests.

 -- James Page <james.page@ubuntu.com>  Mon, 12 Jan 2015 15:21:31 +0000

neutron (1:2015.1~b1-0ubuntu1) vivid; urgency=medium

  [ Chuck Short ]
  * Open for vivid.
  * d/control: Update bzr branch. 
  * d/control: Add python-oslo.serialization build dependency.
  * d/control: Add python-oslotest as a build dependency.
  * d/patches/fix-neutron-configuration.patch: Refreshed
  * Remove ryu plugin.
  * d/control: Add python-oslo.middleware and python-oslo.i18n
    python-oslo.utils, python-testscenarios as depdenencies.

  [ James Page ]
  * d/watch: Update uversionmangle for kilo beta naming.
  * New upstream release
    - d/control: Add python-oslo-context to dependencies.
    - d/p/pep-0476.patch: Deal with PEP-0476 certificate
      chain checking.
  * d/control: Bumped Standards-Version to 3.9.6, no changes.

 -- James Page <james.page@ubuntu.com>  Tue, 06 Jan 2015 14:46:52 +0000

neutron (1:2014.2-0ubuntu1) utopic; urgency=medium

  * New upstream release.

 -- James Page <james.page@ubuntu.com>  Thu, 16 Oct 2014 15:29:53 +0100

neutron (1:2014.2~rc3-0ubuntu1) utopic; urgency=medium

  [ Corey Bryant ]
  * New upstream release candidate.

 -- Chuck Short <zulcss@ubuntu.com>  Wed, 15 Oct 2014 11:23:42 -0400

neutron (1:2014.2~rc2-0ubuntu1) utopic; urgency=medium

  * New upstream release candidate:
    - d/p/*: Refresh.
  * Fixup optimized iptables management by l2 daemons (LP: #1379779):
    - d/neutron-common.install: Install ipset-firewall.filters to support
      use of ipset to optimize firewall rulebase management.
    - d/control: Add ipset to Depends of neutron-common.
  * d/watch: Only match versions starting with digits.

 -- James Page <james.page@ubuntu.com>  Fri, 10 Oct 2014 15:13:44 +0100

neutron (1:2014.2~rc1-0ubuntu1) utopic; urgency=medium

  * New upstream release candidate:
    - d/p/*: Refreshed.
    - d/control: Add python-requests-mock to BD's.
    - d/control: Align versioned requirements with upstream.
  * Transition linuxbridge and openvswitch plugin users to modular
    layer 2 plugin (LP: #1323729):
    - d/control: Mark removed plugin packages as transitional, depend
      on neutron-plugin-ml2, mark oldlibs/extra.
    - d/neutron-plugin-{linuxbridge,openvswitch}.install: Drop.
    - d/control: Depend on neutron-plugin-ml2 for linuxbridge
      agent package.
    - d/neutron-plugin-linuxbridge-agent.upstart: Use ml2 plugin
      configuration files.

 -- James Page <james.page@ubuntu.com>  Fri, 03 Oct 2014 18:45:23 +0100

neutron (1:2014.2~b3-0ubuntu4) utopic; urgency=medium

  * d/control: Add radvd to neutron-l3-agent Depends to support
    IPv6 subnet configurations.
  * d/control: Add keepalived to neutron-l3-agent Depends to support
    HA router configurations (LP: #1371137). 
  * d/control,neutron-plugin-opencontrail.install: Add plugin package for
    OpenContrail.
  * d/control,neutron-plugin-nuage.install: Add plugin package for Nuage.

 -- James Page <james.page@ubuntu.com>  Tue, 23 Sep 2014 09:31:51 +0100

neutron (1:2014.2~b3-0ubuntu3) utopic; urgency=medium

  * d/control: Align versioned dependencies to b3 release, wrap-and-sort. 
  * d/rules: Re-enable test suite.
  * d/rules: Enable auto-configuration of test concurrency.
  * d/p/*: Refresh.

 -- James Page <james.page@ubuntu.com>  Thu, 18 Sep 2014 13:55:35 +0100

neutron (1:2014.2~b3-0ubuntu2) utopic; urgency=medium

  * debian/control: Fix typo in depdencies. 

 -- Chuck Short <zulcss@ubuntu.com>  Wed, 10 Sep 2014 08:48:38 -0400

neutron (1:2014.2~b3-0ubuntu1) utopic; urgency=medium

  * New upstream release.
  * debian/control:
    - Dropped pep8, python-amqplib, python-configobj,
      python-lxml, python-mox,
      python-psutil, python-pyudev, and python-simplejson
    - Added python-keystonestone.
    - Bumped version depdenendices for alembic, python-anyjson,
      python-cliff, python-fixtures, python-keystoneclient,
      python-mock, python-novaclient, python-oslo.config,
      python-pbr, python-requests, python-stevedore,
      and testrepository,
    - Added version depdenencies for python-babel,
      python-hacking, python-httplib2, python-iso8601,
      python-oslo.messaging, python-oslo.db, python-six,
      python-sqlalchemy, python-webob, and python-webtest,
   * debian/neutron-plugin-sriov-agent: Add mellanox SRIOV agent.
   * debian/patches/disable-udev-tests.patch: Updated.
   * debian/rules: Temporarily disable tests.

 -- Chuck Short <zulcss@ubuntu.com>  Tue, 09 Sep 2014 11:56:35 -0400

neutron (1:2014.2~b2-0ubuntu1) utopic; urgency=medium

  * New upstream release.
  * debian/patches/fix-neutron-configuration.patch: Refreshed
  * debian/control:
    - Removed python-d2to1 build dependency.
    - Add python-hacking build dependency.
    - Add python-oslo.messaging as a build dependency.
    - Add python-oslo.db as a build dependency.

 -- Chuck Short <zulcss@ubuntu.com>  Fri, 25 Jul 2014 11:06:46 -0400

neutron (1:2014.2~b1-0ubuntu3) utopic; urgency=medium

  * SECURITY UPDATE: specify /etc/neutron/rootwrap.conf for use with
    nova-rootwrap
    - CVE-2013-1068 (LP: #1185019) 

 -- Chuck Short <zulcss@ubuntu.com>  Wed, 18 Jun 2014 12:43:51 -0400

neutron (1:2014.2~b1-0ubuntu2) utopic; urgency=medium

  * debian/tests/neutron-daemons: Dont test neutron-lbaas since
    it needs to be configured properly in order to run the tests.
    (LP: #1240712) 

 -- Chuck Short <zulcss@ubuntu.com>  Fri, 13 Jun 2014 10:25:04 -0400

neutron (1:2014.2~b1-0ubuntu1) utopic; urgency=medium

  [ Chuck Short ]
  * debian/control: Open up juno release
  * debian/patches/fix-quantum-configuration.patch: Refreshed
  * debian/patches/disable-udev-tests.patch: Refreshed
  * debian/patches/disable-failing-metaplugin-tests.patch: Dropped
  * debian/patches/skip-lb-test.patch: Dropped
  * debian/patches/skip-ipv6-tests.patch: Dropped
  * debian/control: Add pep8 as a dependency.
  * debian/patches/use-concurrency.patch: Dropped
  * debian/neutron-common.dirs: Add lock directory.
  * debian/neutron-plugin-vmware.install: Dropped neutron-check-nvp-config.
  * debian/rules: Remove last bits of quantum.
  * debian/neutron-common.install: Add neutron-sanity-check.

  [ Adrien Cunin ]
  * Renamed patch debian/patches/fix-{quantum,neutron}-configuration.patch
  * Removed references to Quantum in debian/cron.d/*'s comments
  * Removed debian/NEWS as it was only mentioning the now finished
    quantum/neutron name transition

 -- Chuck Short <zulcss@ubuntu.com>  Thu, 12 Jun 2014 15:10:36 -0400

neutron (1:2014.1-0ubuntu3) utopic; urgency=medium

  * Add allow-stderr autopkgtest restriction for the dpkg error spew.

 -- Martin Pitt <martin.pitt@ubuntu.com>  Tue, 13 May 2014 09:37:40 +0200

neutron (1:2014.1-0ubuntu2) utopic; urgency=medium

  * Rebuild for sqlalchemy 0.9. 

 -- Chuck Short <zulcss@ubuntu.com>  Thu, 08 May 2014 11:24:37 -0500


neutron (1:2014.1-0ubuntu1) trusty; urgency=medium

  [ Chuck Short ]
  * New upstream release (LP: #1288245).

 -- James Page <james.page@ubuntu.com>  Thu, 17 Apr 2014 13:04:17 +0100

neutron (1:2014.1~rc2-0ubuntu4) trusty; urgency=medium

  * d/neutron-vpn-agent.upstart: Wait for neutron-ovs-cleanup service to
    start if installed to ensure that Open vSwitch state is cleaned up
    on reboot (LP: #1307208). 

 -- James Page <james.page@ubuntu.com>  Mon, 14 Apr 2014 11:07:44 +0100

neutron (1:2014.1~rc2-0ubuntu3) trusty; urgency=medium

  * Fix the Breaks/Replaces from the previous version, as they were 
    accidentally added to the wrong package (and with the wrong versioning).

 -- Steve Langasek <steve.langasek@ubuntu.com>  Thu, 10 Apr 2014 23:36:09 +0000

neutron (1:2014.1~rc2-0ubuntu2) trusty; urgency=medium

  * Ensure that VPN and L3 agents are not installed together (LP: #1303876):
    - d/control: Add Conflicts on neutron-l3-agent to neutron-vpn-agent,
      drop dependency from neutron-vpn-agent -> neutron-l3-agent.
    - d/neutron-{common,vpn-agent,l3-agent}.install: Move configuration and
      rootwrap filters to -common package for use by both agent types.
    - d/control: Add appropriate Breaks/Replaces for config file moves.
    - d/neutron-vpn-agent.upstart: Include fwaas_driver.ini on config file
      path inline with l3-agent configuration.
    - d/control: Align Depends of neutron-vpn-agent with neutron-l3-agent.

 -- James Page <james.page@ubuntu.com>  Thu, 10 Apr 2014 14:34:18 +0100

neutron (1:2014.1~rc2-0ubuntu1) trusty; urgency=medium

  [ James Page ]
  * d/neutron-plugin-oneconvergence-agent.upstart: Rename upstart
    configuration to match package name (LP: #1301957).
  * d/neutron-vpn-agent.install: Install missing vpnaas.filters for
    rootwrap (LP: #1303876).

  [ Chuck Short ]
  * New upstream release candidate (LP: #1288245).

 -- Chuck Short <zulcss@ubuntu.com>  Wed, 09 Apr 2014 08:51:40 -0400

neutron (1:2014.1~rc1-0ubuntu1) trusty; urgency=medium

  [ Chuck Short ]
  * debian/rules: Run testr init before tests.
  * debian/patches/disable-udev-tests.patch: Refresh.
  * d/control,neutron-plugin-oneconvergence*: Add One Convergence plugin
    and agent (LP: #1293632).

  [ James Page ]
  * New upstream release candidate (LP: #1288696, #1291535).
  * d/control,neutron-mlnx-plugin{-agent}.install: Split out Mellanox
    plugin configuration from agent package (LP: #1255420).
  * d/control,neutron-{plugin-}{vpn|metering}-agent.*: Drop -plugin from
    metering and vpn agents (they are not plugins) and deal with associated
    change in name of upstart configurations.
  * d/neutron-l3-agent.{install,upstart}: Install fwaas_driver.ini with
    l3-agent and add to config-file path in upstart configuration
    (LP: #1298676).
  * d/neutron-vpn-agent.upstart,control: Include l3_agent.ini on upstart
    config-file path, add dependency on neutron-l3-agent (LP: #1298675).

 -- James Page <james.page@ubuntu.com>  Tue, 01 Apr 2014 16:22:54 +0100

neutron (1:2014.1~b3-0ubuntu1) trusty; urgency=medium

  [ Chuck Short ]
  * New upstream release.
  * debian/rules: Re-enabled tests. 
  * debian/patches/requirements.patch: Dropped no longer needed.
  * debian/patches/sql-alchemy-0.8.3-compat.patch: Dropped no longer needed.
  * debian/patches/bump-sqlalchemy-version.patch: Dropped no longer needed.
  * debian/neutron-plugin-vmware.install: Install usr/bin/neutron-nsx-manage.
  * debian/patches/use-concurrency.patch: Set default concurrency to 1.

  [ James Page ]
  * d/control,neutron-plugin-ibm*: Add plugin and agent packages for IBM
    SDN-VE.
  * d/control,neutron-openflow-*: Add agent package for OpenFlow ML2 agent.
  * d/control,neutron-plugin-bigswitch-agent*: Add agent package for
    BigSwitch.
  * d/neutron-plugin-mlnx-agent.{upstart,logrotate}: Correct log path
    and add logrotate configuration (LP: #1284144).

  [ Corey Bryant ]
  * Renamed Nicira NVP plugin to VMware NSX (LP: #1273877):
    - debian/neutron-plugin-*.install: Update path and file for rename
    - debian/tests/*-plugin: Replace nicira-plugin with vmware-plugin
    - debian/control:
      + Change neutron-plugin-nicira to transtional package
      + Add neutron-plugin-vmware package which breaks/replaces
        neutron-plugin-nicira package.

 -- James Page <james.page@ubuntu.com>  Fri, 07 Mar 2014 09:38:32 +0000

neutron (1:2014.1~b2-0ubuntu6) trusty; urgency=medium

  * debian/rules: Temporarily disable testsuite due to upstream breakage. 

 -- Chuck Short <zulcss@ubuntu.com>  Thu, 06 Feb 2014 08:33:08 -0500

neutron (1:2014.1~b2-0ubuntu5) trusty; urgency=medium

  * debian/patches/disable-udev-tests.patch: Skip more tests 
    because of udev failures.
  * debian/patches/skip-ipv6-tests.patch: Skip tests that fail 
    on the buildds due to ipv6.

 -- Chuck Short <zulcss@ubuntu.com>  Mon, 03 Feb 2014 09:02:45 -0500

neutron (1:2014.1~b2-0ubuntu4) trusty; urgency=medium

  * debian/rules: Really run_tests.sh. 

 -- Chuck Short <zulcss@ubuntu.com>  Thu, 30 Jan 2014 11:44:21 -0500

neutron (1:2014.1~b2-0ubuntu3) trusty; urgency=medium

  * debian/rules: Switch back to run_test.sh since locking
    issues have been fixed.

 -- Chuck Short <zulcss@ubuntu.com>  Thu, 30 Jan 2014 10:49:22 -0500

neutron (1:2014.1~b2-0ubuntu2) trusty; urgency=medium

  * debian/patches/skip-lb-test.patch: Skipped lb configuration
    test. 

 -- Chuck Short <zulcss@ubuntu.com>  Mon, 27 Jan 2014 12:01:50 -0500

neutron (1:2014.1~b2-0ubuntu1) trusty; urgency=low

  [ James Page ]
  * Switch to using Modular Layer 2 plugin by default:
    - d/control,neutron-plugin-ml2.install: Add ML2 plugin package
      (LP: #1243147).
    - d/p/fix-quantum-configuration,d/control,d/neutron-server.default:
      Switch to using the ML2 plugin by default.
    - d/control,neutron-plugin-openvswitch-agent:
      Use neutron-plugin-ml2 and configuration for openvswitch-agent.
  * d/neutron-plugin-mlnx-agent.upstart: Reference correct configuration
    file (LP: #1257732).
  * Add neutron-ovs-cleanup upstart configuration for OVS plugin
    (LP: #1249708):
    - d/rules: Install new configuration in neutron-plugin-openvswitch-agent
      package, don't restart on install/upgrade (only needed for reboots).
    - d/neutron-plugin-openvswitch-agent.upstart: Ensure startup happens
      after neutron-ovs-cleanup.
    - d/neutron-{l3|dhcp}-agent.upstart: If neutron-ovs-cleanup job is
      installed, wait for it to reach running state prior to starting
      agents.
  * d/control: Add versioned BD/Depends on python-psutil >= 0.6.1.
  * d/p/requirements.patch: Drop upper version boundary for psutil for
    compatibility with Trusty.
  * d/p/requirements.patch: Lift upper boundary for WebOb to < 1.4.
  * d/p/disable-failing-metaplugin-tests.patch: Disable metaplugin tests that
    are currently failing.
  * d/p/disable-ml2-notification-tests.patch: Dropped, tests now pass.
  * d/rules: Fail package build on unit test failures.
  * d/p/disable-failing-cisco-test.patch: Disable failing Cisco mechanism test.
  * d/control,d/p/remove-jsonrpclib.patch: Add BD on python-jsonrpclib and drop
    patch that excludes it from requirements.txt.

  [ Chuck Short ]
  * New upstream release.
  * debian/rules: Run testr directly
  * debian/patches/sql-alchemy-0.8.3-compat.patch: Fix tests sqlalchemy 0.8.3
    compat.
  * debian/neturon-nicira.install: Add usr/bin/neutron-check-nsx-config.

 -- Chuck Short <zulcss@ubuntu.com>  Fri, 24 Jan 2014 09:17:12 -0500

neutron (1:2014.1~b1-0ubuntu1) trusty; urgency=low

  [ Chuck Short ]
  * New upstream release.
  * debian/control: open icehouse release.

  [ James Page ]
  * debian/patches: Refresh patches against upstream master. 
  * debian/control: Drop quantum-* transitional packages, no longer needed. 

 -- Chuck Short <zulcss@ubuntu.com>  Thu, 05 Dec 2013 11:40:39 -0500

neutron (1:2013.2-0ubuntu1) saucy; urgency=low

  * New upstream release (LP: #1236462).

 -- Chuck Short <zulcss@ubuntu.com>  Thu, 17 Oct 2013 10:52:39 -0400

neutron (1:2013.2~rc3-0ubuntu1) saucy; urgency=low

  * New upstream release candidate (LP: #1240665).

 -- Chuck Short <zulcss@ubuntu.com>  Wed, 16 Oct 2013 15:37:02 -0400

neutron (1:2013.2~rc2-0ubuntu1) saucy; urgency=low

  * New upstream release candidate (LP: #1239156).

 -- James Page <james.page@ubuntu.com>  Sat, 12 Oct 2013 16:51:28 +0100

neutron (1:2013.2~rc1-0ubuntu2) saucy; urgency=low

  * d/tests/control,neutron-server: Limit neutron-server tests to core
    neutron daemons to avoid tests failures for plugin agents which don't
    start correctly without additional configuration. 

 -- James Page <james.page@ubuntu.com>  Thu, 03 Oct 2013 23:05:05 +0100

neutron (1:2013.2~rc1-0ubuntu1) saucy; urgency=low

  [ Yolanda Robla ]
  * debian/tests: added testing agents

  [ Chuck Short ]
  * debian/patches/disable-udev-tests.patch: Refreshed.
  * debian/patches/disable-ml2-notification-tests.patch: Refreshed.
  * debian/control:
    - Dropped python-setuptools-git python-netifaces, and python-nose from
      build dependencies.
    - Dropped python-configobj, python-gflags from binary dependencies.
    - Added build python-requests python-six, and python-jinja2 build
      dependencies.
    - Added versioned dependencies for python-amqplib,
      python-pbr, python-novaclient, python-cliff,
      python-testtools, and python-eventlet.
    - Bumped versioned depends for python-stevedore, pyhton-novaclient,
      python-oslo.config, and testrepository

  [ James Page ]
  * New upstream release candidate:
    - d/patches: Refreshed.
  * d/rules: unpatch/patch neutron.conf around test execution to ensure that
    as many tests as possible actually pass.

 -- James Page <james.page@ubuntu.com>  Thu, 03 Oct 2013 15:18:04 +0100

neutron (1:2013.2~b3-0ubuntu6) saucy; urgency=low

  * debian/rules: Dont ftbfs the tests if they fail. 

 -- Chuck Short <zulcss@ubuntu.com>  Tue, 10 Sep 2013 20:37:18 -0400

neutron (1:2013.2~b3-0ubuntu5) saucy; urgency=low

  * debian/tests/neutron-daemons: Fix typo.
  * debian/rules: FTBFS if testsuite fails. 

 -- Chuck Short <zulcss@ubuntu.com>  Tue, 10 Sep 2013 17:27:25 -0400

neutron (1:2013.2~b3-0ubuntu4) saucy; urgency=low

  * debian/patches/remove_jsonrpclib.patch: Remove jsonrpclib
    its not needed other than the arista driver. 

 -- Chuck Short <zulcss@ubuntu.com>  Tue, 10 Sep 2013 15:19:22 -0400

neutron (1:2013.2~b3-0ubuntu3) saucy; urgency=low

  * debian/tests: Fixed autopkg tests. 

 -- Chuck Short <zulcss@ubuntu.com>  Tue, 10 Sep 2013 12:10:05 -0400

neutron (1:2013.2~b3-0ubuntu2) saucy; urgency=low

  * debian/control, debian/neutron-plugin-vpn-agent.install,
    debian/neutron-plugin-vpn-agent.install: Add vpn agent.
  * debian/control, debian/usr/bin/neutron-metering-agent.install,
    debian/usr/bin/neutron-metering-agent.install: Add metering agent.

 -- Chuck Short <zulcss@ubuntu.com>  Mon, 09 Sep 2013 22:35:59 -0400

neutron (1:2013.2~b3-0ubuntu1) saucy; urgency=low

  [ Chuck Short ]
  * New upstream release.
  * debian/patches/fix-quantum-configuration.patch: Refreshed.
  * debian/patches/neutron-conf.patch: Dropped.
  * debian/patches/ignore-quantum-binaries.patch: Dropped
  * debian/control: Add python-babel as a build depends.
  * debian/neutron-common.install: Add neutron-usage-audit binary.
  * debian/rules: Pass the tests even if it fails, temporary measure 
    until we figure out why the tests fail.

  [ Adam Gandelman ]
  * debian/rules: Limit testr concurrency to 1 CPU.
  * debian/patches: Refresh.

  [ James Page ]
  * d/*.upstart: Added respawn stanza (LP: #1170393), tidied
    descriptions and rationalized stop on stanzas to be consistent.
  * d/neutron-dhcp-agent.install: Drop neutron-dhcp-agent-dnsmasq-lease-
    update inline with upstream.
  * d/rules: Ignore deprecated quantum binaries when checking for
    missing files.
  * d/control: Update/add versioned depends for upgrades:
    - python-anyjson >= 0.3.3
    - python-stevedore >= 0.9
    - python-oslo.config >= 1:1.2.0
    - python-keystoneclient >= 1:0.2.0
  * d/*: Wrap and sort.

 -- Chuck Short <zulcss@ubuntu.com>  Mon, 09 Sep 2013 13:12:57 -0400

neutron (1:2013.2~b2-0ubuntu3) saucy; urgency=low

  * d/p/neutron-conf.patch: Cherry picked commit from upstream VCS which
    fixes a number of 'quantum' references across all configuration files. 
  * d/neutron_sudoers: Remove typo to re-enable passwordless sudo for neutron.
  * d/p/fix-quantum-conf.patch: Enable use of neutron-rootwrap by default,
    fixup problem with use of /var/lib/quantum for keystone signing_dir.

 -- James Page <james.page@ubuntu.com>  Wed, 24 Jul 2013 16:09:08 +0100

neutron (1:2013.2~b2-0ubuntu2) saucy; urgency=low

  * d/neutron-server.upstart: Execute correct server binary, fixup
    use of flags in /etc/default/neutron-server.
  * d/p/bump-sqlalchemy-version.patch: Support SQLAlchemy >= 0.8 until
    upstream catches up.
  * Re-jig test disablement patches:
    - d/p/disable-udev-tests.patch: Disable tests that use udev as it
      is not always available.
    - d/p/disable-ml2-notification-tests.patch: Disable failing ML2 plugin
      tests pending further investigation.
  * d/p/fix-quantum-configuration.patch: Remove rej and orig cruft, re-added
    missing default core_plugin configuration.
  * d/control: Drop pep8 from BD's, no longer required.

 -- James Page <james.page@ubuntu.com>  Wed, 24 Jul 2013 11:41:56 +0100

neutron (1:2013.2~b2-0ubuntu1) saucy; urgency=low

  [ Chuck Short ]
  * New upstream version.
  * debian/patches/fix-quantum-configuration.patch: Refreshed 
  * Renamed quantum -> neutron inline with upstream:
    - debian/neutron*.install: Update paths and files for rename.
    - debian/cron.d: Update for new neutron names.
    - debian/control: 
      + Add transtional packages.
      + Add breaks/replaces with previous versions of quantum.
  * debian/patches/fix-ubuntu-tests.patch: Refreshed
  * debian/patches/ignore-quantum-binaries.patch: Don't install quantum
    binaries.
  * Add new mlnx agent package.

  [ James Page ]
  * d/control: Update VCS fields for new branch locations.
  * d/NEWS: Let users know they need to migrate configuration manually as part
    of the quantum->neutron rename.
  * d/neutron-common.install: Include rootwrap for Xen dom0 installs.

  [ Adam Gandelman ]
  * debian/control: Set minimum python-kombu version >= 2.5.12.

 -- Chuck Short <zulcss@ubuntu.com>  Fri, 19 Jul 2013 12:11:18 -0400

quantum (1:2013.2~b1-0ubuntu2) saucy; urgency=low

  [ Adam Gandelman ]
  * debian/control:
    - Add version requirement to python-stevedore (>= 0.8), also add to
      python-quantum depends.
    - Add version requirement to python-fixtures (>= 0.3.12).
  * debian/patches/*: Refreshed.

  [ Yolanda Robla ]
  * debian/tests: added autopkg tests
 
  [Chuck Short]
  * debian/patches/fix-ubuntu-tests.patch: Rediff to skip tests
    that were randomly failing in the PPAS or locally.

 -- Chuck Short <zulcss@ubuntu.com>  Wed, 19 Jun 2013 12:06:15 -0500

quantum (1:2013.2~b1-0ubuntu1) saucy; urgency=low

  * New upstream release.
  * debian/patches/fix-quantum-configuration.patch: Refreshed
  * debian/control: Add testrepository.
  * debian/control: Add subunit.
  * debian/control: Add python-d21o1 and python-pbr as build-depends.
  * debian/control: Add python-stevedore.

 -- Chuck Short <zulcss@ubuntu.com>  Fri, 31 May 2013 09:37:25 -0500

quantum (1:2013.1-0ubuntu2) raring; urgency=low

  * Fix invalid multi-line cron jobs (LP: #1170312):
    - d/cron.d/*: Consolidate jobs into a single command line, set syntax
      highlighting to type 'crontab'. 

 -- James Page <james.page@ubuntu.com>  Mon, 22 Apr 2013 15:58:12 +0100

quantum (1:2013.1-0ubuntu1) raring; urgency=low

  * New upstream release.

 -- Chuck Short <zulcss@ubuntu.com>  Thu, 04 Apr 2013 14:03:41 -0500

quantum (1:2013.1~rc2-0ubuntu1) raring; urgency=low

  * New upstream release. 

 -- Chuck Short <zulcss@ubuntu.com>  Tue, 26 Mar 2013 08:33:56 -0500

quantum (1:2013.1~rc1-0ubuntu1) raring; urgency=low

  [ Chuck Short ]
  * debian/patches/fix-quantum-configuration.patch: Refreshed
  * debian/control: Add python-testtools and python-fixtures a build-dep.
  * debian/control: Drop python-gflags no longer needed.
  * debian/control: Drop python-unittest2 no longer needed.

  [ James Page ]
  * New upstream release candidate.
  * d/watch: Update uversionmangle to deal with upstream versioning
    changes, remove tarballs.openstack.org.
  * d/rules: Disable PEP-8 tests until fixed upstream.
  * d/control,quantum-plugin-midonet.install: Added plugin package for
    Midonet. 
  * d/control,quantum-lbaas-*: Added Load Balancing as-a Service agent
    package. 
  * d/control: Bumped Standards-Version, no changes.
  * d/p/fix-quantum-configuration.patch: Added midonet sqlite path to
    patch, fixed up linuxbridge path. 
  * d/p/fix-ubuntu-tests.patch: Re-added skipTest for linuxbridge tests
    that attempt to setup udev monitors.
  * d/quantum-metadata-agent.*: Refactor metadata-agent into separate
    package and add Depends from quantum-l3-agent and quantum-dhcp-agent.
  * d/quantum-plugin-nicira.install: Add quantum-check-nvp-config binary.
  * d/control: Add iputils-arping to quantum-l3-agent Depends (LP: #1153066).
  * d/control: python-oslo-config -> python-oslo.config.
  * d/control: Bump python-quantumclient >= 1:2.2.0 inline with upstream.

 -- James Page <james.page@ubuntu.com>  Fri, 15 Mar 2013 09:37:28 +0000

quantum (2013.1.g3-0ubuntu1) raring; urgency=low

  [ Adam Gandelman ]
  * debian/patches/fix-quantum-configuration.patch: Refreshed and update to
    reflect new global root_wrap configuration defined only in
    /etc/quantum/quantum.conf.
  * debian/patches/fix-ubuntu-tests.patch: Refreshed, added skipTests for
    linuxbridge tests that attempt to setup udev monitors.
  * debian/{control, quantum-server.install}: Drop quantum-ns-metadata-proxy,
    quantum-metadata-agent, quantum-debug from quantum-server package and set a
    Break/Replaces on the last quantum-server package that shipped them.
    (LP: #1112203)
  * debian/{control, quantum-plugin-nec.install}:  Drop rootwrap filters,
    only install /w the agent.
  * debian/control: Add Breaks/Replaces between quantum-plugin-nec and new
    quantum-plugin-nec-agent.

  [ Yolanda Robla ]
  * debian/patches: refreshed patches

  [ James Page ]
  * d/p/fix-quantum-configuration.patch: Add root_wrap helper to AGENT
    section of /etc/quantum/quantum.conf to support new global configuration.
  * d/control,quantum-plugin-{bigswitch,brocade,plumgrid}.install: Add new
    plugin packages for BigSwitch, Brocade, Hyper-V and PLUMgrid.
  * d/p/fix-quantum-configuration.patch: Set sqlite location for new plugins.
  * d/control,quantum-plugin-nec-agent.*: Add new plugin agent package for NEC.
  * d/quantum-common.install: Added new binaries and common rootwrap.d config.
  * d/control: Removed VCS fields, updated maintainer.
  * Wrapped and sorted debian/*.
  * d/control: Add BD on python-oslo-config.
  * d/control: Add BD on python-netifaces to fix RYU unit tests.

  [ Chuck Short ]
  * New upstream release.

 -- Chuck Short <zulcss@ubuntu.com>  Fri, 22 Feb 2013 09:54:36 -0600

quantum (2013.1~g2-0ubuntu1) raring; urgency=low

  [ Chuck Short ]
  * New upstream version. 
  * debian/patches/fix-quantum-configuration.patch: Refreshed.

  [ Yolanda Robla ]
  * debian/quantum-l3-agent.quantum-metadata-agent.upstart: Add
    upstart configuration for Metadata Agent.
  * debian/quantum-l3-agent.install: Added quantum-ns-metadata-proxy,
    quantum-metadata-agent and metadata_agent.ini.
  * debian/patches/fix-quantum-configuration.patch: Update rootwrap
    configuration in metadata_agent.ini file.
  * debian/changelog: Updated package version
  * d/p/fix-quantum-configuration.patch: refresh patches
  * debian/patches/fix-ubuntu-tests.patch: Refreshed.
  * debian/control: added python-novaclient dependency

  [ James Page ]
  * d/*.install: Install entry points from bin directory instead
    of easy-install ones generated during the package build process
    (LP: #1085038).
  * d/control: Drop BD on python-dev-all; its not required.
  * d/rules: Install multiple upstart configurations for quantum-l3-agent.
  * d/control: Tidy package descriptions.
  * d/*.postrm: Drop as debhelper will generate update-rc.d calls in
    maintainer scripts if required.
  * d/quantum-common.postinst: Tweak permissions setting so that /etc/quantum
    is not owned/writable by the quantum user, ensure that /etc/quantum/rootwrap*
    is owned by root:root.
  * d/*agent*.postinst: Dropped as permissions now correctly set in
    quantum-common.
  * d/patches/fix-quantum-configuration.patch: Re-add dropped fixes rootwrap and
    sqlite defaults for all plugins.
  * d/control: Added new BD on alembic (>= 0.4.1~), version python-mock >= 1.0b1.

  [ Maru Newby ]
  * debian/control: Remove unnecessary openvswitch-vswitch dependency
    from quantum-plugin-openvswitch (LP: #1076747).

 -- Yolanda Robla <yolanda.robla@canonical.com>  Tue, 22 Jan 2013 11:40:00 +0100

quantum (2013.1~g1-0ubuntu1) raring; urgency=low

  [ Adam Gandelman ]
  * debian/patches/*: Refreshed for opening of Grizzly.

  [ Chuck Short ]
  * New upstream release.
  * debian/rules: FTFBS if there is missing binaries.
  * debian/quantum-server.install: Add quantum-debug.

 -- Chuck Short <zulcss@ubuntu.com>  Fri, 23 Nov 2012 09:43:14 -0600

quantum (2012.2-0ubuntu1) quantal; urgency=low

  [ Chuck Short ]
  * New upstream release. 

  [ Adam Gandelman ]
  * debian/cron.d/quantum-{l3, dhcp]-agent-netns-cleanup: Schedule hourly
    cleanups of leaked Quantum network namespsaces using the
    quantum-netns-cleanup utility.

 -- Chuck Short <zulcss@ubuntu.com>  Thu, 27 Sep 2012 13:19:33 -0500

quantum (2012.2~rc3-0ubuntu1) quantal; urgency=low

  * New upstream release.

 -- Chuck Short <zulcss@ubuntu.com>  Wed, 26 Sep 2012 15:14:31 -0500

quantum (2012.2~rc2-0ubuntu1) quantal; urgency=low

  [ Adam Gandelman ]
  * debian/quantum-server.{default, upstart}: Use default file to specify
    path to plugin config, which is passed to quantum-server as
    '--config-file' during startup. (LP: #1009294)
  * debian/control:
    - Remove quantum-server's dependency on 'quantum-plugin'.
    - Specify >= 1:0.1.0.1-0ubuntu1 requirement for python-quantumclient.
    - Add dnsmasq dependencies to quantum-dhcp-agent Depends.

  [ Chuck Short ]
  * New upstream version.
  * debian/patches/fix-ubuntu-tests.patch: Refreshed.

 -- Chuck Short <zulcss@ubuntu.com>  Fri, 21 Sep 2012 13:01:18 -0500

quantum (2012.2~rc1-0ubuntu1) quantal; urgency=low

  [ Adam Gandelman ]
  * debain/*.postrm: Fix argument-less calls to update-rc.d, redirect
    to /dev/null.  (LP: #1047560)
  * debian/quantum-server.upstart: Invoke start-stop-daemon properly.
    (LP: #1047404)
  * debain/*.postrm, *.upstart: Ensure files are named for corresponding
    agent package, not plugin package.
  * debian/control:
    - Group agents with plugins.
    - Fix some copy/paste mistakes.
    - Set dependencies between agents and corresponding plugins.
    - Recommend quantum-plugin-openvswitch for quantum-server.
    - Require the same version of quantum-common and python-quantum.
    - Add quantum-netns-cleanup utility to quantum-common.
  * debian/patches/fix-quantum-configuration.patch: Use correct database
    for linuxbridge plugin, use OVS plugin by default, call quantum-rootwrap
    correctly. (LP: #1048668)
  * Fix all use of /usr/sbin, things should go in /usr/bin.
  * Remove dhcp and l3 plugins, they are not actually plugins.
  * Rename packages quantum-plugin-{l3, dhcp}-agent to
    quantum-{l3, dhcp}-agent.
  * debain/quantum-*-agent.upstart: Specify config files as a
    parameter to --config-file, specify log files for all.
  * debian/*.logrotate: Add logrotate configs for server and agents.
  * Install quantum_sudoers with quantum-common, not quantum-server.
  * Install rootwrap filters only with the packages that require them.
  * debian/*-agent.upstart: Specify --config-file=/etc/quantum/quantum.conf
    in addition to plugin-specific config.  Specify log files for all agents.
  * Allow group 'adm' read access to /var/log/quantum.
  * debian/quantum-server.postinst: Drop, all has been moved to quantum-common.
  * Add packaging for quantum-plugin-nec.

  [ Chuck Short ]
  * New usptream release.

 -- Chuck Short <zulcss@ubuntu.com>  Wed, 12 Sep 2012 13:41:20 -0500

quantum (2012.2~rc1~20120907.1154-0ubuntu1) quantal; urgency=low

  [ Adam Gandelman ]
  * debian/control: Add missing python-keystone dependency.
  * wrap-and-sort.

  [ Chuck Short ]
  * debian/rules:
    - Run testsuite on build.
    - Use get-orig-source.
    - Add python-amqplib, python-anyjson, python-httplib2, python-iso8601,
      python-kombu, python-lxml, python-netadr, python-pyudev to build depends
      and run time deps.
    - Add python-mock, python-mox, and python-unitest2 to build deps.
    - Add adduser as a dep to quantum-common.
  * debian/control: Bump standards version to 3.9.3
  * debian/quantum-common.install: Add missing configuration files.
    (LP: #988999)
  * debian/quantum-plugin-linuxbridge.install: Make isntallable.
  * Add manpages: gratitously ripped from debian.
  * Fix up lintian warnings. (LP: #1025203), (LP: #1021921)
  * Add metaplugin plugin.
  * debian/patches/fix-namespace.patch: Dropped it was causing
    python namespace issues.
    (LP: #1045064)
  * debian/*.upstart:
    - Specify configuration file and log directory.
    - Start on the right transition.
  * debian/rules:
    - Allow to disable testsuite.
    - Dont fail if the testsuite fails.
  * debian/patches/fix-quantum-configuration.patch: Fix configuration files.
  * Add packaging for quantum-plugin-l3 and quantum-plugin-l3-agent
  * Add packaging for quantum-plugin-dhcp-agent and quantum-plugin-dchp-agent
  * debian/patches/fix-ubuntu-tests.patch: Fix testsuite failures.

  [ Soren Hansen ]
  * Update debian/watch to account for symbolically named tarballs and
    use newer URL.
  * Add python-configobj as a build and run time dependency. Recently added
    tests need it, and the Cisco plugin has needed it for a while.
  * Fix Launchpad URLs in debian/watch.

 -- Chuck Short <zulcss@ubuntu.com>  Fri, 07 Sep 2012 18:50:09 -0500

quantum (2012.2~f3-0ubuntu1~cloud0) precise-folsom; urgency=low

  * New upstream release.

 -- Chuck Short <zulcss@ubuntu.com>  Fri, 17 Aug 2012 10:42:58 -0500

quantum (2012.2~f2-0ubuntu1~cloud0) precise-folsom; urgency=low

  [ Chuck Short ]
  * New upstream release.

  [ Adam Gandelman ]
  * debian/control, pydist-overrides: Add python-setuptools-git as a
    Build-Depends, override as necessary. 

 -- Chuck Short <zulcss@ubuntu.com>  Fri, 06 Jul 2012 12:41:43 -0400

quantum (2012.2~f1-0ubuntu1~cloud0) precise-folsom; urgency=low

  [ Chuck Short ]
  * New upstream release.
  * Add missing upsart jobs for agents. 
  * Add sudo wrapper for quantum-rootwrap. (LP: #999142)

  [ Adam Gandelman ]
  * debian/control: Fix spacing issues that cause mk-build-deps to fail.
  * debian/quantum-server.install: Install new plugins config directory
    instead of old .ini.

 -- Chuck Short <zulcss@ubuntu.com>  Fri, 22 Jun 2012 12:49:23 -0400

quantum (2012.1-0ubuntu1) precise; urgency=low

  [Adam Gandelman]
  * Open precise-folsom-proposed.
  * Merge with current precise-folsom-folsom-proposed.

  [Chuck Short]
  * New upstream release.
  * Add missing upsart jobs for agents. 
  * Add sudo wrapper for quantum-rootwrap. (LP: #999142)

 -- Chuck Short <zulcss@ubuntu.com>  Fri, 01 Jun 2012 10:26:49 -0400

quantum (2012.1-0ubuntu4) precise; urgency=low

  * debian/control: Add breaks replaces since files have moved around. 
  * Fix typo in upstart job.

 -- Chuck Short <zulcss@ubuntu.com>  Mon, 23 Apr 2012 11:23:38 -0400

quantum (2012.1-0ubuntu3) precise; urgency=low

  * Split out agents into its own packages. (LP: #979192) 
    Thanks to Ghe Rivero.
  * Add upstart job. (LP: #979190)
  * Fix installation issues. (LP: #979159)

 -- Chuck Short <zulcss@ubuntu.com>  Thu, 12 Apr 2012 13:39:06 -0400

quantum (2012.1-0ubuntu2) precise; urgency=low

  * Fix lintian warnings about empty packages. 

 -- Chuck Short <zulcss@ubuntu.com>  Fri, 06 Apr 2012 22:14:42 -0400

quantum (2012.1-0ubuntu1) precise; urgency=low

  * New upstream release. 

 -- Chuck Short <zulcss@ubuntu.com>  Thu, 05 Apr 2012 11:07:46 -0400

quantum (2012.1~rc2-0ubuntu1) precise; urgency=low

  *  New upstream release: 
     - debian/quantum-plugin-{ryu,openvswitch}.install: 
       Install agents.

 -- Chuck Short <zulcss@ubuntu.com>  Tue, 03 Apr 2012 20:29:11 -0400

quantum (2012.1~rc1-0ubuntu5) precise; urgency=low

  * Add missing files. (LP: #972019, LP: #971981, LP: #960731) 

 -- Chuck Short <zulcss@ubuntu.com>  Mon, 02 Apr 2012 20:29:29 -0400

quantum (2012.1~rc1-0ubuntu4) precise; urgency=low

  * Make quantum installable again (LP: #965551):
    - debian/control: quantum-server depends on quantum-common.
    - debian/control: Add python-quantumclient dependency.
    - debian/upstart: Rename and update upstart job.
    - Fix typos in debian/quantum-common.postinst.

 -- Chuck Short <zulcss@ubuntu.com>  Fri, 30 Mar 2012 14:14:42 -0400

quantum (2012.1~rc1-0ubuntu3) precise; urgency=low

  * debian/control: Fix spelling typos. (LP: #960713) 

 -- Paolo Rotolo <paolorotolo@ubuntu-it.org>  Fri, 23 Mar 2012 21:35:54 +0100

quantum (2012.1~rc1-0ubuntu2) precise; urgency=low

  * debian/control: Fix spelling typos.
  * debian/upstart: Fix typo in upstart job
  * debian/control: Rename quantum to quantum-server again.
  * debian/control: Fix empty plugins.
  * debian/upstart: use start-stop-daemon in upstart job.
  * debian/patches/fix-namespace.patch: Fix namespace patch
  * debian/control: Update vcs info. (LP: #960690)

 -- Chuck Short <zulcss@ubuntu.com>  Tue, 20 Mar 2012 13:58:24 -0400

quantum (2012.1~rc1~20120316.764-0ubuntu1) precise; urgency=low

  * New upstream release. 
  * debian/watch: Watch correct URL

 -- Adam Gandelman <adamg@canonical.com>  Fri, 16 Mar 2012 12:04:48 -0700

quantum (2012.1~e4-0ubuntu1) precise; urgency=low

  * New upstream release.
  * debian/rules: Take in account the new build changes.
  * debian/quantum-server.install: Install the right files due to 
    build changes.
  * Client no longer is a part of quantum.
  * debian/control: Add python-lxml
  * Add ryu and niciria plugins.
  * debian/rules: Run right tests script.

 -- Chuck Short <zulcss@ubuntu.com>  Mon, 05 Mar 2012 09:47:22 -0500

quantum (2012.1~e2+git20120112-0ubuntu1) precise; urgency=low

  * New upstream release.
  * debian/rules: 
    - Fix git snapshot creation.
    - Fix running test suite during the build.
  * debian/control: Add adduser for quantum-server.
  * debian/quantum-plugin-{cisco,openvswitch}.install: Install
    everything needed for the plugins.

 -- Chuck Short <zulcss@ubuntu.com>  Thu, 12 Jan 2012 04:19:33 -0500

quantum (2012.1~e2-0ubuntu2) precise; urgency=low

  * debian/control: Build for architecture all. 

 -- Chuck Short <zulcss@ubuntu.com>  Mon, 19 Dec 2011 10:28:16 -0500

quantum (2012.1~e2-0ubuntu1) precise; urgency=low

  * New upstream release. 
  * debian/rules: Add alternate get-orig-source.
  * debian/patches/fix-version.patch: Removed no longer needed.
  * Fix lintian warnings.

 -- Chuck Short <zulcss@ubuntu.com>  Fri, 16 Dec 2011 15:26:41 -0500

quantum (2012.1~e2~20111209.f8152-0ubuntu1) precise; urgency=low

  * New upstream release.
  * debian/rules, debian/README.Source: Add support fo generating
    new tarballs from git since tarball snapshots are not available
    from jenkins yet.
  * debian/rules: Update for new build system.
  * debian/rules: Clean up files when running clean.
  * debian/quantum-server.install, debian/quantum-server.dirs, 
    debian/quantum-plugins.*: Update for build system changes.
  * debian/quantum-server.postinst: Fix user creation.
  * debian/rules: Enable testsuite when building.
  * Fix lintian errors (LP: #899352)
  * debian/patches/fix-quantum-version.patch: Fix generating *.pyc
    when trying to build.

 -- Chuck Short <zulcss@ubuntu.com>  Fri, 09 Dec 2011 15:31:35 -0500

quantum (2012.1~e1-0ubuntu1) precise; urgency=low

  * Initial release.

 -- Chuck Short <zulcss@ubuntu.com>  Fri, 18 Nov 2011 15:29:53 -0500<|MERGE_RESOLUTION|>--- conflicted
+++ resolved
@@ -1,4 +1,3 @@
-<<<<<<< HEAD
 neutron (2:9.0.0.0rc2~dev391-1ubuntu1) UNRELEASED; urgency=medium
 
   * New upstream version.
@@ -8,7 +7,7 @@
   * debian/tests/neutron-server: Append log file for better debugining.
   * New upstream version. 
  -- Chuck Short <zulcss@ubuntu.com>  Wed, 02 Nov 2016 09:46:26 -0400
-=======
+
 neutron (2:9.0.0-0ubuntu3.1) zesty; urgency=medium
 
   * d/p/check-namespace-before-getting-devices.patch: Cherry-pick patch
@@ -16,7 +15,6 @@
     getting devices (LP: #1573073).
 
  -- Corey Bryant <corey.bryant@canonical.com>  Thu, 10 Nov 2016 17:01:15 -0500
->>>>>>> 2d8afb46
 
 neutron (2:9.0.0-0ubuntu3) zesty; urgency=medium
 
